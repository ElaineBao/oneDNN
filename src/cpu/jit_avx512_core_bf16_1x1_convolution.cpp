--- conflicted
+++ resolved
@@ -764,18 +764,6 @@
                 }
             }
         } else if (is_bf16_out) {
-<<<<<<< HEAD
-            for (int g = g_start; g < g_end; g++)
-                for (int oc_b = oc_b_start; oc_b < oc_b_end; oc_b++) {
-                    const size_t acc_size
-                            = (size_t)ic_b_work * jcp.ic_block * jcp.oc_block;
-                    const size_t off
-                            = wht_blk_off(diff_weights_d, g, oc_b, ic_b_start);
-
-                    cvt_float_to_bfloat16((bfloat16_t *)(diff_weights + off),
-                            (const float *)(wei_reduction + off), acc_size);
-                }
-=======
             for_(int g = g_start; g < g_end; g++)
             for (int oc_b = oc_b_start; oc_b < oc_b_end; oc_b++) {
                 const size_t acc_size
@@ -786,7 +774,6 @@
                 cvt_float_to_bfloat16((bfloat16_t *)(diff_weights + off),
                         (const float *)(wei_reduction + off), acc_size);
             }
->>>>>>> 56ef626d
         }
     };
 
