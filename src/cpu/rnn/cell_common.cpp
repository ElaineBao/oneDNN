/*******************************************************************************
* Copyright 2018-2020 Intel Corporation
*
* Licensed under the Apache License, Version 2.0 (the "License");
* you may not use this file except in compliance with the License.
* You may obtain a copy of the License at
*
*     http://www.apache.org/licenses/LICENSE-2.0
*
* Unless required by applicable law or agreed to in writing, software
* distributed under the License is distributed on an "AS IS" BASIS,
* WITHOUT WARRANTIES OR CONDITIONS OF ANY KIND, either express or implied.
* See the License for the specific language governing permissions and
* limitations under the License.
*******************************************************************************/

/*
 * Common for RNN and LSTM cell execution
 */
#include "bfloat16.hpp"
#include "ref_rnn.hpp"

namespace dnnl {
namespace impl {
namespace cpu {
using namespace rnn_utils;

template <prop_kind_t aprop, data_type_t src_type, data_type_t weights_type,
        data_type_t acc_type>
rnn_cell_execution_sig((_ref_rnn_common_t<aprop, src_type, weights_type,
        acc_type>::cell_execution)) {
    auto src_layer_ld = rnn.src_layer_ld(cell_position);
    auto src_iter_ld = rnn.src_iter_ld(cell_position);

    if (rnn.need_gemm_layer(cell_position)) {
        (this->*gemm_layer_func)('N', 'N', rnn.n_gates * rnn.dhc, rnn.mb,
                rnn.slc, 1.0f, w_layer_[0], rnn.weights_layer_ld, src_layer_,
                src_layer_ld, 0.0f, scratch_gates_, rnn.scratch_gates_ld);
    }
    (this->*gemm_iter_func)('N', 'N', rnn.n_gates * rnn.dhc, rnn.mb, rnn.sic,
            1.0f, w_iter_[0], rnn.weights_iter_ld, src_iter_, src_iter_ld, 1.0f,
            scratch_gates_, rnn.scratch_gates_ld);

<<<<<<< HEAD
    auto dst_postgemm = rnn.is_lstm_projection ? scratch_ht_ : dst_iter_;
    rnn_postgemm_->execute(rnn, cell_position, ws_gates_, scratch_gates_,
            scratch_ht_, dst_layer_, dst_iter_c_, src_iter_, src_iter_c_,
            diff_src_layer_, diff_src_iter_, diff_src_iter_c_, diff_dst_layer_,
            diff_dst_iter_, diff_dst_iter_c_, weights_peephole_, bias_[0],
            ws_grid_, scratch_cell_, dst_postgemm);
=======
    // Note: here proj_ht is scratchpad if inference or workspace if training
    auto dst_postgemm = rnn.is_lstm_projection ? proj_ht_ : dst_layer_;
    rnn_postgemm_->execute(rnn, cell_position, ws_gates_, scratch_gates_,
            dst_postgemm, dst_iter_c_, src_iter_, src_iter_c_, diff_src_layer_,
            diff_src_iter_, diff_src_iter_c_, diff_dst_layer_, diff_dst_iter_,
            diff_dst_iter_c_, weights_peephole_, bias_[0], ws_grid_,
            scratch_cell_, dst_iter_);
>>>>>>> 089420ea

    if (rnn.is_lstm_projection) {
        // Here, because the accumulation type is likely different
        // than dst_iter, we have to use scratch to hold temporary
        // accumulators
        // TODO: for projection, directly use a type(dst_iter) for output
<<<<<<< HEAD
        if (rnn.dt_conf == all_f32) {
            (this->*gemm_projection_func)('N', 'N', rnn.dic, rnn.mb, rnn.dhc,
                    1.0f, w_projection_[0], rnn.weights_projection_ld,
                    dst_postgemm, rnn.scratch_ht_ld, 0.0f,
                    (gemm_acc_t *)dst_iter_, rnn.dst_iter_ld(cell_position));
        } else {
            (this->*gemm_projection_func)('N', 'N', rnn.dic, rnn.mb, rnn.dhc,
                    1.0f, w_projection_[0], rnn.weights_projection_ld,
                    dst_postgemm, rnn.scratch_ht_ld, 0.0f, scratch_gates_,
                    rnn.scratch_gates_ld);

            auto dst_iter_ld = rnn.dst_iter_ld(cell_position);
            for (int i = 0; i < rnn.mb; i++)
                cvt_float_to_bfloat16((bfloat16_t *)dst_iter_ + i * dst_iter_ld,
                        (float *)scratch_gates_ + i * rnn.scratch_gates_ld,
                        rnn.dic);
        }
=======
        auto dst_layer_ld = rnn.dst_layer_ld(cell_position);
        auto dst_iter_ld = rnn.dst_iter_ld(cell_position);

        if (rnn.dt_conf == all_f32) {
            (this->*gemm_projection_func)('N', 'N', rnn.dic, rnn.mb, rnn.dhc,
                    1.0f, w_projection_[0], rnn.weights_projection_ld,
                    dst_postgemm, rnn.proj_ht_ld, 0.0f,
                    (gemm_acc_t *)dst_layer_,
                    rnn.dst_layer_ld(cell_position, true));
        } else {
            (this->*gemm_projection_func)('N', 'N', rnn.dic, rnn.mb, rnn.dhc,
                    1.0f, w_projection_[0], rnn.weights_projection_ld,
                    dst_postgemm, rnn.proj_ht_ld, 0.0f, scratch_gates_,
                    rnn.scratch_gates_ld);

            for (int i = 0; i < rnn.mb; i++)
                cvt_float_to_bfloat16(
                        (bfloat16_t *)dst_layer_ + i * dst_layer_ld,
                        (float *)scratch_gates_ + i * rnn.scratch_gates_ld,
                        rnn.dlc);
        }
        // If dst_iter is not nullptr, we need to copy the state to dst_iter
        if (dst_iter_ != nullptr)
            for (int i = 0; i < rnn.mb; i++)
                std::memcpy(dst_iter_ + i * dst_iter_ld,
                        dst_layer_ + i * dst_layer_ld,
                        rnn.dlc * sizeof(dst_layer_t));
>>>>>>> 089420ea
    }
}

template rnn_cell_execution_sig(ref_rnn_fwd_f32_t::cell_execution);
template rnn_cell_execution_sig(ref_rnn_fwd_bf16_t::cell_execution);
template rnn_cell_execution_sig(ref_rnn_fwd_u8s8_t::cell_execution);

template <typename scratch_data_t, typename acc_data_t>
void lstm_bwd_weights_peephole_and_bias(const rnn_utils::rnn_conf_t &rnn,
        cell_position_t cell_position, const float *src_iter_c_,
        const float *dst_iter_c_, const scratch_data_t *scratch_gates_,
        float *diff_weights_peephole_, acc_data_t *diff_bias_) {
    auto dst_iter_c_ld = rnn.dst_iter_c_ld(cell_position);
    auto src_iter_c_ld = rnn.src_iter_c_ld(cell_position);

    ws_states_iter_c_aoc<const float> dst_iter_c(
            rnn, dst_iter_c_, dst_iter_c_ld);
    ws_states_iter_c_aoc<const float> src_iter_c(
            rnn, src_iter_c_, src_iter_c_ld);
    ws_gates_aoc<const scratch_data_t> scratch_gates(rnn, scratch_gates_);
    weights_peephole_aoc_t<float> diff_weights_peephole(
            rnn, diff_weights_peephole_);

    parallel(0, [&](int ithr, int nthr) {
        int g_dhc_start {}, g_dhc_stop {};
        const int gates_to_process = 5; // 3 -- weights peephole +
                // 2 -- bias (process a pair at once)
        balance211(gates_to_process * rnn.dhc, nthr, ithr, g_dhc_start,
                g_dhc_stop);
        int g = g_dhc_start / rnn.dhc;
        int dhc = g_dhc_start % rnn.dhc;
        while (g_dhc_start++ < g_dhc_stop) {
            if (g < 3) {
                // weights peephole
                auto &c_states = g < 2 ? src_iter_c : dst_iter_c;
                const int scratch_g = g < 2 ? g : 3;
                for (int mb = 0; mb < rnn.mb; ++mb) {
                    diff_weights_peephole(g, dhc) += c_states(mb, dhc)
                            * scratch_gates(mb, scratch_g, dhc);
                }
            } else {
                // bias
                const int bias_g_start = 2 * (g - 3);
                const int bias_g_end = bias_g_start + 2;
                for_(int bias_g = bias_g_start; bias_g < bias_g_end; ++bias_g)
                for (int mb = 0; mb < rnn.mb; ++mb)
                    diff_bias_[bias_g * rnn.dhc + dhc]
                            += scratch_gates(mb, bias_g, dhc);
            }
            if (++dhc == rnn.dhc) {
                dhc = 0;
                g++;
            }
        }
    });
}

template <typename T1, typename T2, typename T3, typename T4, typename T5,
        typename T6, typename T7, typename weights_data_t, typename src_data_t,
        typename acc_data_t, typename scratch_data_t>
void common_bwd_cell_exec_template(T1 gemm_layer_f, T2 gemm_iter_f,
        T3 gemm_proj_f, T4 gemm_weights_layer_f, T5 gemm_weights_iter_f,
        T6 gemm_weights_proj_f, T7 rnn_postgemm,
        const rnn_utils::rnn_conf_t &rnn, const cell_position_t cell_position,
        src_data_t *dst_layer_, float *dst_iter_c_, acc_data_t *diff_src_layer_,
        acc_data_t *diff_src_iter_, acc_data_t *diff_src_iter_c_,
        weights_data_t **w_layer_, weights_data_t **w_iter_,
        weights_data_t **w_proj_, const float *weights_peephole_, float **bias_,
        const src_data_t *src_layer_, const src_data_t *src_iter_,
        const float *src_iter_c_, acc_data_t *diff_dst_layer_,
        acc_data_t *diff_dst_iter_, acc_data_t *diff_dst_iter_c_,
        acc_data_t *diff_w_layer_, acc_data_t *diff_w_iter_,
        float *diff_weights_projection_, float *diff_weights_peephole_,
        acc_data_t *diff_bias_, src_data_t *ws_gates_,
<<<<<<< HEAD
        scratch_data_t *scratch_gates_, src_data_t *ws_grid_,
        scratch_data_t *scratch_cell_, src_data_t *dst_iter_) {

    if (rnn.is_lstm_projection) {
        gemm_weights_proj_f(
                diff_dst_iter_, dst_layer_, diff_weights_projection_);
        gemm_proj_f(w_proj_[0], diff_dst_iter_, diff_dst_layer_);
    }

    rnn_postgemm->execute(rnn, cell_position, ws_gates_, scratch_gates_,
            nullptr, dst_layer_, dst_iter_c_, src_iter_, src_iter_c_,
            diff_src_layer_, diff_src_iter_, diff_src_iter_c_, diff_dst_layer_,
            diff_dst_iter_, diff_dst_iter_c_, weights_peephole_, bias_[0],
            ws_grid_, scratch_cell_, dst_iter_);
=======
        scratch_data_t *scratch_gates_, src_data_t *ws_ht_,
        acc_data_t *scratch_diff_ht_, src_data_t *ws_grid_,
        scratch_data_t *scratch_cell_, src_data_t *dst_iter_) {

    if (rnn.is_lstm_projection) {
        parallel_nd(rnn.mb, [&](int i) {
            PRAGMA_OMP_SIMD()
            for (int j = 0; j < rnn.dlc; j++)
                scratch_diff_ht_[i * rnn.scratch_diff_ht_ld + j]
                        = diff_dst_layer_[i * rnn.ws_diff_states_layer_ld + j]
                        + diff_dst_iter_[i * rnn.ws_diff_states_iter_ld + j];
        });

        gemm_weights_proj_f(scratch_diff_ht_, ws_ht_, diff_weights_projection_);
        gemm_proj_f(w_proj_[0], scratch_diff_ht_, diff_dst_layer_);
    }

    rnn_postgemm->execute(rnn, cell_position, ws_gates_, scratch_gates_,
            dst_layer_, dst_iter_c_, src_iter_, src_iter_c_, diff_src_layer_,
            diff_src_iter_, diff_src_iter_c_, diff_dst_layer_, diff_dst_iter_,
            diff_dst_iter_c_, weights_peephole_, bias_[0], ws_grid_,
            scratch_cell_, dst_iter_);
>>>>>>> 089420ea

    /// bwd by data on the cell
    gemm_iter_f(w_iter_[0], scratch_gates_, diff_src_iter_);

<<<<<<< HEAD
    if (!rnn.merge_gemm_layer) {
        gemm_layer_f(w_layer_[0], scratch_gates_, diff_src_layer_);

        /// bwd by weights on the cell
        gemm_weights_layer_f(scratch_gates_, src_layer_, diff_w_layer_);
    }
=======
    /// bwd by weights on the cell
    if (rnn.need_gemm_layer(cell_position))
        gemm_weights_layer_f(scratch_gates_, src_layer_, diff_w_layer_);

    if (!rnn.merge_gemm_layer)
        gemm_layer_f(w_layer_[0], scratch_gates_, diff_src_layer_);
>>>>>>> 089420ea

    if (!rnn.merge_gemm_iter)
        gemm_weights_iter_f(scratch_gates_, src_iter_, diff_w_iter_);

    if (rnn.is_lstm_peephole) {
        /// bwd by weights peephole and bias
        lstm_bwd_weights_peephole_and_bias(rnn, cell_position, src_iter_c_,
                dst_iter_c_, scratch_gates_, diff_weights_peephole_,
                diff_bias_);
    } else {
        /// bwd by bias we just accumulate diffs from the gates
        gates_reduction(rnn, scratch_gates_, diff_bias_);
    }
}

template <>
rnn_cell_execution_sig(ref_rnn_bwd_f32_t::cell_execution) {
    auto gemm_layer = [&](const float *A, const float *B, float *C) {
        (this->*gemm_layer_func)('N', 'N', rnn.slc, rnn.mb,
                rnn.n_gates * rnn.dhc, 1.0, A, rnn.weights_layer_ld, B,
                rnn.scratch_gates_ld, 0.0, C, rnn.ws_diff_states_layer_ld);
    };
    auto gemm_iter = [&](const float *A, const float *B, float *C) {
        (this->*gemm_iter_func)('N', 'N', rnn.sic, rnn.mb,
                rnn.n_gates * rnn.dhc, 1.0, A, rnn.weights_iter_ld, B,
                rnn.scratch_gates_ld, 0.0, C, rnn.ws_diff_states_iter_ld);
    };
    auto gemm_proj = [&](const float *A, const float *B, float *C) {
        (this->*gemm_projection_func)('N', 'N', rnn.dhc, rnn.mb, rnn.dic, 1.0,
<<<<<<< HEAD
                A, rnn.weights_projection_ld, B, rnn.ws_diff_states_iter_ld,
                1.0, C, rnn.ws_diff_states_layer_ld);
=======
                A, rnn.weights_projection_ld, B, rnn.scratch_diff_ht_ld, 0.0f,
                C, rnn.ws_diff_states_layer_ld);
>>>>>>> 089420ea
    };
    auto gemm_weights_layer = [&](const float *A, const float *B, float *C) {
        auto src_layer_ld = rnn.src_layer_ld(cell_position);
        gemm('N', 'T', rnn.n_gates * rnn.dhc, rnn.slc, rnn.mb, 1.0, A,
                rnn.scratch_gates_ld, B, src_layer_ld, 1.0, C,
                rnn.diff_weights_layer_ld);
    };
    auto gemm_weights_iter = [&](const float *A, const float *B, float *C) {
        auto src_iter_ld = rnn.src_iter_ld(cell_position);
        gemm('N', 'T', rnn.n_gates * rnn.dhc, rnn.sic, rnn.mb, 1.0, A,
                rnn.scratch_gates_ld, B, src_iter_ld, 1.0, C,
                rnn.diff_weights_iter_ld);
    };
    auto gemm_weights_proj = [&](const float *A, const float *B, float *C) {
<<<<<<< HEAD
        auto dst_layer_ld = rnn.dst_layer_ld(cell_position);
        gemm('N', 'T', rnn.dic, rnn.dhc, rnn.mb, 1.0f, A,
                rnn.ws_diff_states_iter_ld, B, dst_layer_ld, 1.0f, C,
=======
        gemm('N', 'T', rnn.dlc, rnn.dhc, rnn.mb, 1.0f, A,
                rnn.scratch_diff_ht_ld, B, rnn.ws_ht_ld, 1.0f, C,
>>>>>>> 089420ea
                rnn.diff_weights_projection_ld);
    };
    common_bwd_cell_exec_template(gemm_layer, gemm_iter, gemm_proj,
            gemm_weights_layer, gemm_weights_iter, gemm_weights_proj,
            rnn_postgemm_, rnn, cell_position, dst_layer_, dst_iter_c_,
            diff_src_layer_, diff_src_iter_, diff_src_iter_c_, w_layer_,
            w_iter_, w_projection_, weights_peephole_, bias_, src_layer_,
            src_iter_, src_iter_c_, diff_dst_layer_, diff_dst_iter_,
            diff_dst_iter_c_, diff_w_layer_, diff_w_iter_,
            diff_weights_projection_, diff_weights_peephole_, diff_bias_,
<<<<<<< HEAD
            ws_gates_, scratch_gates_, ws_grid_, scratch_cell_, dst_iter_);
=======
            ws_gates_, scratch_gates_, proj_ht_, scratch_diff_ht_, ws_grid_,
            scratch_cell_, dst_iter_);
>>>>>>> 089420ea
}

template <>
rnn_cell_execution_sig(ref_rnn_bwd_bf16_t::cell_execution) {
    auto gemm_layer = [&](const bfloat16_t *A, const bfloat16_t *B, float *C) {
        (this->*gemm_layer_func)('N', 'N', rnn.slc, rnn.mb,
                rnn.n_gates * rnn.dhc, 1.0, A, rnn.weights_layer_ld, B,
                rnn.scratch_gates_ld, 0.0, C, rnn.ws_diff_states_layer_ld);
    };
    auto gemm_iter = [&](const bfloat16_t *A, const bfloat16_t *B, float *C) {
        (this->*gemm_iter_func)('N', 'N', rnn.sic, rnn.mb,
                rnn.n_gates * rnn.dhc, 1.0, A, rnn.weights_iter_ld, B,
                rnn.scratch_gates_ld, 0.0, C, rnn.ws_diff_states_iter_ld);
    };
    auto gemm_proj = [&](const bfloat16_t *, const float *, float *) {
        assert(!"unimplemented");
    };
    auto gemm_weights_layer
            = [&](const bfloat16_t *A, const bfloat16_t *B, float *C) {
                  auto src_layer_ld = rnn.src_layer_ld(cell_position);
                  gemm('N', 'T', rnn.n_gates * rnn.dhc, rnn.slc, rnn.mb, 1.0, A,
                          rnn.scratch_gates_ld, B, src_layer_ld, 1.0, C,
                          rnn.diff_weights_layer_ld);
              };
    auto gemm_weights_iter
            = [&](const bfloat16_t *A, const bfloat16_t *B, float *C) {
                  auto src_iter_ld = rnn.src_iter_ld(cell_position);
                  gemm('N', 'T', rnn.n_gates * rnn.dhc, rnn.sic, rnn.mb, 1.0, A,
                          rnn.scratch_gates_ld, B, src_iter_ld, 1.0, C,
                          rnn.diff_weights_iter_ld);
              };
    auto gemm_weights_proj = [&](const float *, const bfloat16_t *, float *) {
        assert(!"unimplemented");
    };
    common_bwd_cell_exec_template(gemm_layer, gemm_iter, gemm_proj,
            gemm_weights_layer, gemm_weights_iter, gemm_weights_proj,
            rnn_postgemm_, rnn, cell_position, dst_layer_, dst_iter_c_,
            diff_src_layer_, diff_src_iter_, diff_src_iter_c_, w_layer_,
            w_iter_, w_projection_, weights_peephole_, bias_, src_layer_,
            src_iter_, src_iter_c_, diff_dst_layer_, diff_dst_iter_,
            diff_dst_iter_c_, diff_w_layer_, diff_w_iter_,
            diff_weights_projection_, diff_weights_peephole_, diff_bias_,
<<<<<<< HEAD
            ws_gates_, scratch_gates_, ws_grid_, scratch_cell_, dst_iter_);
=======
            ws_gates_, scratch_gates_, proj_ht_, scratch_diff_ht_, ws_grid_,
            scratch_cell_, dst_iter_);
>>>>>>> 089420ea
}

} // namespace cpu
} // namespace impl
} // namespace dnnl<|MERGE_RESOLUTION|>--- conflicted
+++ resolved
@@ -41,14 +41,6 @@
             1.0f, w_iter_[0], rnn.weights_iter_ld, src_iter_, src_iter_ld, 1.0f,
             scratch_gates_, rnn.scratch_gates_ld);
 
-<<<<<<< HEAD
-    auto dst_postgemm = rnn.is_lstm_projection ? scratch_ht_ : dst_iter_;
-    rnn_postgemm_->execute(rnn, cell_position, ws_gates_, scratch_gates_,
-            scratch_ht_, dst_layer_, dst_iter_c_, src_iter_, src_iter_c_,
-            diff_src_layer_, diff_src_iter_, diff_src_iter_c_, diff_dst_layer_,
-            diff_dst_iter_, diff_dst_iter_c_, weights_peephole_, bias_[0],
-            ws_grid_, scratch_cell_, dst_postgemm);
-=======
     // Note: here proj_ht is scratchpad if inference or workspace if training
     auto dst_postgemm = rnn.is_lstm_projection ? proj_ht_ : dst_layer_;
     rnn_postgemm_->execute(rnn, cell_position, ws_gates_, scratch_gates_,
@@ -56,32 +48,12 @@
             diff_src_iter_, diff_src_iter_c_, diff_dst_layer_, diff_dst_iter_,
             diff_dst_iter_c_, weights_peephole_, bias_[0], ws_grid_,
             scratch_cell_, dst_iter_);
->>>>>>> 089420ea
 
     if (rnn.is_lstm_projection) {
         // Here, because the accumulation type is likely different
         // than dst_iter, we have to use scratch to hold temporary
         // accumulators
         // TODO: for projection, directly use a type(dst_iter) for output
-<<<<<<< HEAD
-        if (rnn.dt_conf == all_f32) {
-            (this->*gemm_projection_func)('N', 'N', rnn.dic, rnn.mb, rnn.dhc,
-                    1.0f, w_projection_[0], rnn.weights_projection_ld,
-                    dst_postgemm, rnn.scratch_ht_ld, 0.0f,
-                    (gemm_acc_t *)dst_iter_, rnn.dst_iter_ld(cell_position));
-        } else {
-            (this->*gemm_projection_func)('N', 'N', rnn.dic, rnn.mb, rnn.dhc,
-                    1.0f, w_projection_[0], rnn.weights_projection_ld,
-                    dst_postgemm, rnn.scratch_ht_ld, 0.0f, scratch_gates_,
-                    rnn.scratch_gates_ld);
-
-            auto dst_iter_ld = rnn.dst_iter_ld(cell_position);
-            for (int i = 0; i < rnn.mb; i++)
-                cvt_float_to_bfloat16((bfloat16_t *)dst_iter_ + i * dst_iter_ld,
-                        (float *)scratch_gates_ + i * rnn.scratch_gates_ld,
-                        rnn.dic);
-        }
-=======
         auto dst_layer_ld = rnn.dst_layer_ld(cell_position);
         auto dst_iter_ld = rnn.dst_iter_ld(cell_position);
 
@@ -109,7 +81,6 @@
                 std::memcpy(dst_iter_ + i * dst_iter_ld,
                         dst_layer_ + i * dst_layer_ld,
                         rnn.dlc * sizeof(dst_layer_t));
->>>>>>> 089420ea
     }
 }
 
@@ -184,22 +155,6 @@
         acc_data_t *diff_w_layer_, acc_data_t *diff_w_iter_,
         float *diff_weights_projection_, float *diff_weights_peephole_,
         acc_data_t *diff_bias_, src_data_t *ws_gates_,
-<<<<<<< HEAD
-        scratch_data_t *scratch_gates_, src_data_t *ws_grid_,
-        scratch_data_t *scratch_cell_, src_data_t *dst_iter_) {
-
-    if (rnn.is_lstm_projection) {
-        gemm_weights_proj_f(
-                diff_dst_iter_, dst_layer_, diff_weights_projection_);
-        gemm_proj_f(w_proj_[0], diff_dst_iter_, diff_dst_layer_);
-    }
-
-    rnn_postgemm->execute(rnn, cell_position, ws_gates_, scratch_gates_,
-            nullptr, dst_layer_, dst_iter_c_, src_iter_, src_iter_c_,
-            diff_src_layer_, diff_src_iter_, diff_src_iter_c_, diff_dst_layer_,
-            diff_dst_iter_, diff_dst_iter_c_, weights_peephole_, bias_[0],
-            ws_grid_, scratch_cell_, dst_iter_);
-=======
         scratch_data_t *scratch_gates_, src_data_t *ws_ht_,
         acc_data_t *scratch_diff_ht_, src_data_t *ws_grid_,
         scratch_data_t *scratch_cell_, src_data_t *dst_iter_) {
@@ -222,26 +177,16 @@
             diff_src_iter_, diff_src_iter_c_, diff_dst_layer_, diff_dst_iter_,
             diff_dst_iter_c_, weights_peephole_, bias_[0], ws_grid_,
             scratch_cell_, dst_iter_);
->>>>>>> 089420ea
 
     /// bwd by data on the cell
     gemm_iter_f(w_iter_[0], scratch_gates_, diff_src_iter_);
 
-<<<<<<< HEAD
-    if (!rnn.merge_gemm_layer) {
-        gemm_layer_f(w_layer_[0], scratch_gates_, diff_src_layer_);
-
-        /// bwd by weights on the cell
-        gemm_weights_layer_f(scratch_gates_, src_layer_, diff_w_layer_);
-    }
-=======
     /// bwd by weights on the cell
     if (rnn.need_gemm_layer(cell_position))
         gemm_weights_layer_f(scratch_gates_, src_layer_, diff_w_layer_);
 
     if (!rnn.merge_gemm_layer)
         gemm_layer_f(w_layer_[0], scratch_gates_, diff_src_layer_);
->>>>>>> 089420ea
 
     if (!rnn.merge_gemm_iter)
         gemm_weights_iter_f(scratch_gates_, src_iter_, diff_w_iter_);
@@ -271,13 +216,8 @@
     };
     auto gemm_proj = [&](const float *A, const float *B, float *C) {
         (this->*gemm_projection_func)('N', 'N', rnn.dhc, rnn.mb, rnn.dic, 1.0,
-<<<<<<< HEAD
-                A, rnn.weights_projection_ld, B, rnn.ws_diff_states_iter_ld,
-                1.0, C, rnn.ws_diff_states_layer_ld);
-=======
                 A, rnn.weights_projection_ld, B, rnn.scratch_diff_ht_ld, 0.0f,
                 C, rnn.ws_diff_states_layer_ld);
->>>>>>> 089420ea
     };
     auto gemm_weights_layer = [&](const float *A, const float *B, float *C) {
         auto src_layer_ld = rnn.src_layer_ld(cell_position);
@@ -292,14 +232,8 @@
                 rnn.diff_weights_iter_ld);
     };
     auto gemm_weights_proj = [&](const float *A, const float *B, float *C) {
-<<<<<<< HEAD
-        auto dst_layer_ld = rnn.dst_layer_ld(cell_position);
-        gemm('N', 'T', rnn.dic, rnn.dhc, rnn.mb, 1.0f, A,
-                rnn.ws_diff_states_iter_ld, B, dst_layer_ld, 1.0f, C,
-=======
         gemm('N', 'T', rnn.dlc, rnn.dhc, rnn.mb, 1.0f, A,
                 rnn.scratch_diff_ht_ld, B, rnn.ws_ht_ld, 1.0f, C,
->>>>>>> 089420ea
                 rnn.diff_weights_projection_ld);
     };
     common_bwd_cell_exec_template(gemm_layer, gemm_iter, gemm_proj,
@@ -310,12 +244,8 @@
             src_iter_, src_iter_c_, diff_dst_layer_, diff_dst_iter_,
             diff_dst_iter_c_, diff_w_layer_, diff_w_iter_,
             diff_weights_projection_, diff_weights_peephole_, diff_bias_,
-<<<<<<< HEAD
-            ws_gates_, scratch_gates_, ws_grid_, scratch_cell_, dst_iter_);
-=======
             ws_gates_, scratch_gates_, proj_ht_, scratch_diff_ht_, ws_grid_,
             scratch_cell_, dst_iter_);
->>>>>>> 089420ea
 }
 
 template <>
@@ -358,12 +288,8 @@
             src_iter_, src_iter_c_, diff_dst_layer_, diff_dst_iter_,
             diff_dst_iter_c_, diff_w_layer_, diff_w_iter_,
             diff_weights_projection_, diff_weights_peephole_, diff_bias_,
-<<<<<<< HEAD
-            ws_gates_, scratch_gates_, ws_grid_, scratch_cell_, dst_iter_);
-=======
             ws_gates_, scratch_gates_, proj_ht_, scratch_diff_ht_, ws_grid_,
             scratch_cell_, dst_iter_);
->>>>>>> 089420ea
 }
 
 } // namespace cpu
