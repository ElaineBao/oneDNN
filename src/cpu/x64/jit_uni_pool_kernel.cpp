/*******************************************************************************
* Copyright 2017-2020 Intel Corporation
* Copyright 2018 YANDEX LLC
*
* Licensed under the Apache License, Version 2.0 (the "License");
* you may not use this file except in compliance with the License.
* You may obtain a copy of the License at
*
*     http://www.apache.org/licenses/LICENSE-2.0
*
* Unless required by applicable law or agreed to in writing, software
* distributed under the License is distributed on an "AS IS" BASIS,
* WITHOUT WARRANTIES OR CONDITIONS OF ANY KIND, either express or implied.
* See the License for the specific language governing permissions and
* limitations under the License.
*******************************************************************************/

#include "common/c_types_map.hpp"
#include "common/nstl.hpp"
#include "common/utils.hpp"
#include "cpu/cpu_pooling_pd.hpp"

#include "cpu/x64/jit_uni_pool_kernel.hpp"

namespace dnnl {
namespace impl {
namespace cpu {
namespace x64 {

using namespace Xbyak;
using namespace alg_kind;

#define GET_OFF(field) offsetof(jit_pool_call_s, field)

template <cpu_isa_t isa>
jit_uni_pool_kernel<isa>::~jit_uni_pool_kernel() = default;

template <cpu_isa_t isa>
jit_uni_pool_kernel<isa>::jit_uni_pool_kernel(
        const jit_pool_conf_t &ajpp, const memory_desc_t *dst_md)
    : jpp(ajpp), bf16_emu_(nullptr) {
    if (jpp.is_bf16 && !isa_has_bf16(jpp.isa))
        bf16_emu_ = utils::make_unique<bf16_emulation_t>(this,
                bf16_emu_reserv_1, bf16_emu_reserv_2, bf16_emu_reserv_3,
                bf16_emu_reserv_4, bf16_emu_reserv_5);

    if (jpp.with_postops) {
        static constexpr bool use_per_oc_spatial_strategy = false;
        static constexpr bool preserve_gpr = true;
        static constexpr bool preserve_vmm = true;
        static constexpr bool use_exact_tail_scalar_bcast = false;

        const binary_injector::rhs_arg_static_params_t rhs_sp {
                static_cast<std::size_t>(this->xmm4.getIdx()), this->rax,
                this->rdx, preserve_gpr, preserve_vmm,
                GET_OFF(post_ops_binary_rhs_arg_vec),
                memory_desc_wrapper(*dst_md), static_cast<size_t>(jpp.c_tail),
                k_c_tail_mask, use_exact_tail_scalar_bcast};

        const binary_injector::static_params_t bsp {
                reg_param, use_per_oc_spatial_strategy, rhs_sp};

        postops_injector_
                = utils::make_unique<injector::jit_uni_postops_injector_t<isa>>(
                        this, jpp.post_ops, bsp);
    }
}

template <cpu_isa_t isa>
status_t jit_uni_pool_kernel<isa>::init_conf(jit_pool_conf_t &jpp,
        memory_tracking::registrar_t &scratchpad, const pooling_pd_t *ppd,
        int nthreads) {

    const auto &pd = *ppd->desc();
    const memory_desc_wrapper src_d(
            ppd->is_fwd() ? ppd->src_md() : ppd->diff_src_md());
    const memory_desc_wrapper dst_d(
            ppd->is_fwd() ? ppd->dst_md() : ppd->diff_dst_md());

    const int ndims = src_d.ndims();

    jpp.is_training = pd.prop_kind == prop_kind::forward_training;
    jpp.is_backward = pd.prop_kind == prop_kind::backward_data;

    jpp.id = (ndims == 5) ? src_d.dims()[2] : 1;
    jpp.ih = (ndims == 3) ? 1 : src_d.dims()[ndims - 2];
    jpp.iw = src_d.dims()[ndims - 1];
    jpp.od = (ndims == 5) ? dst_d.dims()[2] : 1;
    jpp.ow = dst_d.dims()[ndims - 1];
    jpp.oh = (ndims == 3) ? 1 : dst_d.dims()[ndims - 2];

    const bool is_avx512 = utils::one_of(isa, avx512_common, avx512_core);
    jpp.ndims = ndims;
    jpp.mb = src_d.dims()[0];
    jpp.c_without_padding = src_d.dims()[1];
    jpp.c_block = is_avx512 ? 16 : 8;

    jpp.alg = pd.alg_kind;

    using namespace format_tag;
    const auto blocked_fmt_tag = utils::one_of(isa, avx512_common, avx512_core)
            ? utils::pick(ndims - 3, nCw16c, nChw16c, nCdhw16c)
            : utils::pick(ndims - 3, nCw8c, nChw8c, nCdhw8c);

    // src_d.data_type() is equal to dst_d.data_type(). This is checked in init
    auto ncsp_fmt_tag = format_tag::undef;

    const unsigned int L3_cache_size_per_core
            = platform::get_per_core_cache_size(3);
    const size_t block_size
            = ((size_t)jpp.id * jpp.ih * jpp.iw + jpp.od * jpp.oh * jpp.ow)
            * jpp.c_block * types::data_type_size(src_d.data_type());

    const bool forward_ncsp_allowed = !jpp.is_backward
            && jpp.c_without_padding > 3
            && ((jpp.ih > 1 && jpp.iw > 1
                        && block_size <= L3_cache_size_per_core)
                    || src_d.data_type() == data_type::bf16);

    const bool backward_ncsp_allowed = jpp.is_backward
            && ((jpp.ih > 1 && jpp.iw > 1 && jpp.c_without_padding > 1
                        && block_size <= L3_cache_size_per_core)
                    || (src_d.data_type() == data_type::bf16
                            && !(jpp.alg == pooling_max
                                    && block_size > L3_cache_size_per_core)));

    ncsp_fmt_tag = ((forward_ncsp_allowed || backward_ncsp_allowed)
                           && isa == avx512_core && ndims <= 5)
            ? utils::pick(ndims - 3, ncw, nchw, ncdhw)
            : format_tag::undef;

    const auto nspc_fmt_tag = (ndims <= 5)
            ? utils::pick(ndims - 3, nwc, nhwc, ndhwc)
            : format_tag::undef;

    const auto fmt_tag = src_d.matches_one_of_tag(
            blocked_fmt_tag, ncsp_fmt_tag, nspc_fmt_tag);

    if (!dst_d.matches_tag(fmt_tag)) return status::unimplemented;

    if (fmt_tag == ncsp_fmt_tag) {
        // transform input to blocked f32, call f32 jit, transform result to
        // plain output
        jpp.is_bf16 = false;
        jpp.dt_size = types::data_type_size(data_type::f32);
        jpp.tag_kind = jptg_ncsp;
    } else {
        jpp.is_bf16 = (src_d.data_type() == data_type::bf16
                && dst_d.data_type() == data_type::bf16);
        jpp.dt_size = types::data_type_size(src_d.data_type());
        jpp.tag_kind = (fmt_tag == nspc_fmt_tag) ? jptg_nspc : jptg_blocked;
    }

    jpp.isa = (jpp.is_bf16 && mayiuse(avx512_core_bf16)) ? avx512_core_bf16
                                                         : isa;

    const bool args_ok = true && mayiuse(isa) && (fmt_tag != format_tag::undef)
            && IMPLICATION(jpp.is_bf16, mayiuse(avx512_core))
            && utils::one_of(pd.alg_kind, pooling_max,
                    pooling_avg_include_padding, pooling_avg_exclude_padding);
    if (!args_ok) return status::unimplemented;

    jpp.c = jpp.tag_kind == jptg_blocked
            ? utils::rnd_up(jpp.c_without_padding, jpp.c_block)
            : jpp.c_without_padding;
    if (jpp.tag_kind == jptg_blocked) assert(src_d.padded_dims()[1] == jpp.c);
    jpp.nb_c = utils::div_up(jpp.c, jpp.c_block);
    jpp.c_tail = jpp.c_without_padding % jpp.c_block;
    jpp.is_c_padded = jpp.tag_kind == jptg_blocked
            && src_d.padded_dims()[1] != jpp.c_without_padding;

    jpp.stride_d = (ndims == 5) ? pd.strides[0] : 1;
    jpp.stride_h = (ndims == 3) ? 1 : pd.strides[ndims - 4];
    jpp.stride_w = pd.strides[ndims - 3];
    jpp.kd = (ndims == 5) ? pd.kernel[0] : 1;
    jpp.kh = (ndims == 3) ? 1 : pd.kernel[ndims - 4];
    jpp.kw = pd.kernel[ndims - 3];

    jpp.f_pad = (ndims == 5) ? pd.padding[0][0] : 0;
    jpp.t_pad = (ndims == 3) ? 0 : pd.padding[0][ndims - 4];
    jpp.l_pad = pd.padding[0][ndims - 3];

    const int back_pad = calculate_end_padding(
            jpp.f_pad, jpp.od, jpp.id, jpp.stride_d, jpp.kd);
    const int bottom_pad = calculate_end_padding(
            jpp.t_pad, jpp.oh, jpp.ih, jpp.stride_h, jpp.kh);
    const int right_pad = calculate_end_padding(
            jpp.l_pad, jpp.ow, jpp.iw, jpp.stride_w, jpp.kw);

    if (jpp.f_pad >= jpp.kd || jpp.t_pad >= jpp.kh || jpp.l_pad >= jpp.kw
            || back_pad >= jpp.kd || bottom_pad >= jpp.kh
            || right_pad >= jpp.kw)
        return status::unimplemented;

    jpp.ind_dt = ppd->workspace_md() ? ppd->workspace_md()->data_type
                                     : data_type::undef;

    jpp.simple_alg = jpp.is_training
            || IMPLICATION(jpp.is_backward, jpp.kd <= jpp.stride_d);

    jpp.ur = 0;
    if (jpp.alg == pooling_max) {
        jpp.ur = is_avx512 ? 16 : 4;

        if ((isa == avx || isa == avx2) && jpp.c_tail > 0)
            // Additional register needed for tail mask
            jpp.ur -= 1;

        if (jpp.is_training)
            jpp.ur = is_avx512 ? 9 : 3;
        else if (jpp.is_backward)
            jpp.ur = is_avx512 ? 6 : 3;
    } else {
        if (jpp.is_backward)
            jpp.ur = is_avx512 ? 12 : 6;
        else
            jpp.ur = is_avx512 ? 24 : 12;
    }
    if (jpp.is_bf16) {
        jpp.ur = (!isa_has_bf16(jpp.isa))
                ? jpp.ur - 4 // Free registers for AVX512 emulation
                : jpp.ur - 1; // Free register for cvt from bf16 to f32
    }

    // select jpp.ur_bc
    if (jpp.tag_kind == jptg_nspc) {
        auto min_ur_w = nstl::max(1, utils::div_up(jpp.l_pad, jpp.stride_w));
        int min_ur_w1 = utils::div_up(right_pad, jpp.stride_w);
        if (min_ur_w < min_ur_w1) { min_ur_w = min_ur_w1; }
        jpp.ur_bc = nstl::min(jpp.nb_c, nstl::max(1, jpp.ur / min_ur_w));
        //take into account threading - to have enough work for parallelization
        float best_eff = 0;
        for (int ur_bc = jpp.ur_bc; ur_bc > 0; ur_bc--) {

            const auto nb2_c = utils::div_up(jpp.nb_c, ur_bc);
            auto work = jpp.is_backward
                    ? (ndims == 5 && jpp.simple_alg ? jpp.od : 1)
                    : (ndims == 5 ? jpp.od : jpp.oh);
            work *= jpp.mb * nb2_c;
            auto eff = (float)work / utils::rnd_up(work, nthreads);
            if (eff > best_eff) {

                best_eff = eff;
                jpp.ur_bc = ur_bc;
            }
            if (eff > 0.9) break; // Heuristic threshold
        }

        //take into account cache re-usage after zeroing on backward
        if (jpp.is_backward && ndims < 5) {
            const int L2 = platform::get_per_core_cache_size(2)
                    / sizeof(jpp.dt_size);
            int ur_bc = nstl::max(1, L2 / (jpp.kh * jpp.iw * jpp.c_block));
            jpp.ur_bc = nstl::min(jpp.ur_bc, ur_bc);
        }

        jpp.ur_bc_tail = jpp.nb_c % jpp.ur_bc;
    } else {
        jpp.ur_bc = 1;
        jpp.ur_bc_tail = 0;
    }
    auto ur_w = nstl::min(jpp.ow, jpp.ur / jpp.ur_bc);
    if (utils::div_up(jpp.l_pad, jpp.stride_w) > ur_w)
        return status::unimplemented;
    if (utils::div_up(right_pad, jpp.stride_w) > ur_w)
        return status::unimplemented;

    // scratchpad for c_block slice of input and/or output
    using namespace memory_tracking::names;
    const int nscr = nstl::min(dnnl_get_max_threads(), jpp.mb * jpp.nb_c);
    if (jpp.tag_kind == jptg_ncsp) {
        scratchpad.book(key_pool_src_plain2blocked_cvt,
                jpp.c_block * jpp.id * jpp.ih * jpp.iw * nscr, jpp.dt_size);
        scratchpad.book(key_pool_dst_plain2blocked_cvt,
                jpp.c_block * jpp.od * jpp.oh * jpp.ow * nscr, jpp.dt_size);
        scratchpad.book<uint32_t>(key_pool_ind_plain2blocked_cvt,
                jpp.c_block * jpp.od * jpp.oh * jpp.ow * nscr);
    }

    const auto attr = *ppd->attr();
    if (!post_ops_ok(jpp, attr, dst_d)) return status::unimplemented;

    jpp.post_ops = attr.post_ops_;

    return status::success;
}

static int reg_ind(int shift, int bc, int j, int ur_bc, int ur_w) noexcept {
    return shift * ur_bc * ur_w + bc * ur_w + j;
};

template <cpu_isa_t isa>
inline void jit_uni_pool_kernel<isa>::prepare_tail_mask() {
    if (isa >= avx512_common) {
        size_t c_tail_mask = (1ULL << jpp.c_tail) - 1ULL;
        mov(tmp_gpr.cvt32(), c_tail_mask);
        kmovw(k_c_tail_mask, tmp_gpr.cvt32());
    } else if (isa == avx || isa == avx2) {
        static const uint32_t mask[16] = {0xffffffff, 0xffffffff, 0xffffffff,
                0xffffffff, 0xffffffff, 0xffffffff, 0xffffffff, 0xffffffff, 0,
                0, 0, 0, 0, 0, 0, 0};
        mov(tmp_gpr, reinterpret_cast<size_t>(&mask[8 - jpp.c_tail]));
        vmovups(vmm_c_tail_mask, ptr[tmp_gpr]);
    }
}

template <cpu_isa_t isa>
inline void jit_uni_pool_kernel<isa>::put_one_in_vmm() {
    mov(tmp_gpr, 1);
    uni_broadcast_reg_val(tmp_gpr.getIdx(), vmm_one.getIdx());
}

template <cpu_isa_t isa>
inline void jit_uni_pool_kernel<isa>::uni_broadcast_reg_val(
        const int reg_idx, const int vmm_idx) {
    movq(Xmm(vmm_idx), reg64_t(reg_idx));
    uni_vpbroadcastd(Vmm(vmm_idx), Xmm(vmm_idx));
}

template <cpu_isa_t isa>
inline void jit_uni_pool_kernel<isa>::push_vmm_val(const int idx) {
    Vmm val_to_store(idx);
    sub(rsp, val_to_store.getBit());
    uni_vmovups(ptr[rsp], val_to_store);
}

template <cpu_isa_t isa>
inline void jit_uni_pool_kernel<isa>::pop_vmm_val(const int idx) {
    Vmm val_to_load(idx);
    uni_vmovups(val_to_load, ptr[rsp]);
    add(rsp, val_to_load.getBit());
}

template <cpu_isa_t isa>
inline void jit_uni_pool_kernel<isa>::load(const int idx,
        const reg64_t &reg_ptr, const int offset,
        const bool is_c_tail_proccessing) {
    if (jpp.is_bf16) {
        /*TODO: maybe use vpmovzxwd + vpslld,
             * in order to free up vmm_idx() register */
        if (is_c_tail_proccessing && !jpp.is_c_padded) {
            Vmm vmm_to_load = is_c_tail_proccessing
                    ? Vmm(idx) | k_c_tail_mask | T_z
                    : Vmm(idx);
            vpmovzxwd(vmm_to_load, ptr[reg_ptr + offset]);
            vpslld(vmm_to_load, vmm_to_load, 16);
        } else {
            vmovups(Ymm(idx), ptr[reg_ptr + offset]);
            vpermw(Vmm(idx) | k_mask_cvt | T_z, vmm_idx(), Vmm(idx));
        }
    } else {
        if (is_c_tail_proccessing && !jpp.is_c_padded) {
            if (isa == sse41) {
                for (int i = 0; i < jpp.c_tail % (jpp.c_block / 2); i++) {
                    pinsrd(Xmm(idx), ptr[reg_ptr + offset + i * jpp.dt_size],
                            i);
                }
            } else if (isa == avx || isa == avx2) {
                vmaskmovps(Vmm(idx), vmm_c_tail_mask, ptr[reg_ptr + offset]);
            } else {
                vmovups(Zmm(idx) | k_c_tail_mask | T_z, ptr[reg_ptr + offset]);
            }
        } else {
            uni_vmovups(Vmm(idx), ptr[reg_ptr + offset]);
        }
    }
}

template <cpu_isa_t isa>
inline void jit_uni_pool_kernel<isa>::store(const int idx,
        const reg64_t &reg_ptr, const int offset,
        const bool is_c_tail_proccessing) {
    if (jpp.is_bf16) {
        if (is_c_tail_proccessing && !jpp.is_c_padded) {
            vmovdqu16(ptr[reg_ptr + offset] | k_c_tail_mask, Ymm(idx));
        } else {
            vmovups(yword[reg_ptr + offset], Ymm(idx));
        }
    } else {
        if (is_c_tail_proccessing && !jpp.is_c_padded) {
            if (isa == sse41) {
                for (int i = 0; i < jpp.c_tail % (jpp.c_block / 2); i++) {
                    pextrd(ptr[reg_ptr + offset + i * jpp.dt_size], Xmm(idx),
                            i);
                }
            } else if (isa == avx || isa == avx2) {
                vmaskmovps(ptr[reg_ptr + offset], vmm_c_tail_mask, Vmm(idx));
            } else {
                vmovups(ptr[reg_ptr + offset] | k_c_tail_mask, Zmm(idx));
            }
        } else {
            uni_vmovups(vmmword[reg_ptr + offset], Vmm(idx));
        }
    }
}
template <cpu_isa_t isa>
bool jit_uni_pool_kernel<isa>::post_ops_ok(jit_pool_conf_t &jpp,
        const primitive_attr_t &attr, const memory_desc_wrapper &dst_d) {
    const auto &post_ops = attr.post_ops_;
    const auto &entries = post_ops.entry_;
    jpp.with_postops = false;
    jpp.with_eltwise = false;
    jpp.with_binary = false;

    if (!jpp.is_backward) {
        for (const auto &entry : entries) {
            if (entry.is_eltwise()) {
                jpp.with_eltwise = true;
            } else if (entry.is_binary()) {
                if (isa != avx512_core
                        && entry.binary.src1_desc.data_type == data_type::bf16)
                    return false;

                jpp.with_binary = true;
            } else
                return false;
        }

        jpp.with_postops = jpp.with_eltwise || jpp.with_binary;
    }

    return binary_injector::binary_args_broadcast_supported(post_ops, dst_d);
}

template <cpu_isa_t isa>
void jit_uni_pool_kernel<isa>::apply_postops(int ur_bc, int ur_w, int c_block,
        const std::function<bool(int)> &is_tail_predicate) {
    binary_injector::rhs_arg_dynamic_params_t rhs_arg_params;
    const int end_idx = vmm_idx_upper_bound() + 1;
    const int start_idx = end_idx - (ur_bc * ur_w);
    const bool sse41_postops_disabled
            = isa == sse41 && disable_postops_when_sse_high_half_processed_;

    if (jpp.with_binary && !sse41_postops_disabled) {
<<<<<<< HEAD
=======

>>>>>>> e85a4326
        static constexpr int sse41_simd_w
                = cpu_isa_traits<sse41>::vlen / sizeof(float);
        const int sse_elem_off = sse_high_half ? sse41_simd_w : 0;
        for (int jj = 0; jj < ur_w; jj++) {
            for (int bci = 0; bci < ur_bc; bci++) {
                const auto vmm_idx
                        = vreg(reg_ind(0, bci, jj, ur_bc, ur_w)).getIdx();
                rhs_arg_params.vmm_idx_to_oc_elem_off_addr.emplace(
                        vmm_idx, ptr[reg_param + GET_OFF(c_elem_off)]);
                rhs_arg_params.vmm_idx_to_oc_elem_off_val.emplace(
                        vmm_idx, bci * c_block + sse_elem_off);
                if (is_tail_predicate && is_tail_predicate(bci))
                    rhs_arg_params.vmm_tail_idx_.emplace(vmm_idx);
            }
        }
    }
    postops_injector_->compute_vector_range(start_idx, end_idx, rhs_arg_params);
}

template <cpu_isa_t isa>
inline void jit_uni_pool_kernel<isa>::maybe_recalculate_divisor(
        int jj, int ur_w, int pad_l, int pad_r, bool with_c_tail_proccessing) {
    if (jpp.alg == pooling_avg_exclude_padding) {
        int kw = jpp.kw;
        int stride_w = jpp.stride_w;

        int non_zero_kw = kw;
        non_zero_kw -= nstl::max(0, pad_l - jj * stride_w);
        non_zero_kw -= nstl::max(0, pad_r - (ur_w - 1 - jj) * stride_w);

        if (non_zero_kw != prev_kw) {
            mov(tmp_gpr, float2int((float)non_zero_kw));
            movq(xmm_tmp, tmp_gpr);
            uni_vbroadcastss(vmm_tmp, xmm_tmp);
            if (with_c_tail_proccessing && (isa == avx || isa == avx2)) {
                push_vmm_val(vmm_c_tail_mask.getIdx());
                uni_broadcast_reg_val(
                        reg_ker_area_h.getIdx(), vmm_ker_area_h.getIdx());
            }
            uni_vmulps(vmm_tmp, vmm_tmp, vmm_ker_area_h);
            if (with_c_tail_proccessing && (isa == avx || isa == avx2)) {
                pop_vmm_val(vmm_c_tail_mask.getIdx());
            }
            prev_kw = non_zero_kw;
        }
    }
}

template <cpu_isa_t isa>
inline void jit_uni_pool_kernel<isa>::avg_step(int ur_w, int ur_bc, int pad_l,
        int pad_r, bool with_c_tail_proccessing) {

    auto iw = jpp.iw;
    auto kw = jpp.kw;
    auto stride_w = jpp.stride_w;
    auto c_block = jpp.c_block;
    auto dt_size = jpp.dt_size;
    const int c_off = (jpp.tag_kind == jptg_nspc) ? jpp.c : c_block;
    Label kd_label, kh_label;

    const auto is_tail_processing = [&](int bc) {
        if (isa == sse41 && !jpp.is_c_padded) {
            return with_c_tail_proccessing && bc == (ur_bc - 1)
                    && ((jpp.c_tail > (jpp.c_block / 2) && sse_high_half)
                            || (jpp.c_tail < (jpp.c_block / 2)
                                    && !sse_high_half));
        } else
            return with_c_tail_proccessing && bc == (ur_bc - 1);
    };

    for (int jj = 0; jj < ur_w; jj++) {
        if (jpp.is_backward)
            maybe_recalculate_divisor(
                    jj, ur_w, pad_l, pad_r, with_c_tail_proccessing);
        for (int bci = 0; bci < ur_bc; bci++) {
            const auto accr_i = reg_ind(0, bci, jj, ur_bc, ur_w);
            auto accvr = vreg(accr_i);
            if (jpp.is_backward) {
                auto output_offset = dt_size * (jj * c_off + bci * c_block);
                load(accvr.getIdx(), reg_output, output_offset,
                        is_tail_processing(bci));
                uni_vdivps(accvr, accvr, vmm_tmp);
            } else {
                uni_vpxor(accvr, accvr, accvr);
            }
        }
    }

    if (jpp.simple_alg && jpp.ndims == 5) {
        push(reg_input);
        push(reg_output);
        mov(aux_reg_input_d, reg_input);
        mov(ki, ptr[reg_param + GET_OFF(kd_padding)]);
        L(kd_label);
        mov(aux_reg_input, aux_reg_input_d);
    } else {
        mov(aux_reg_input, reg_input);
    }

    xor_(kj, kj);
    L(kh_label);
    {
        for (int ki = 0; ki < kw; ki++) {
            int jj_start = nstl::max(0, utils::div_up(pad_l - ki, stride_w));
            int jj_end = ur_w
                    - utils::div_up(
                            nstl::max(0, ki + pad_r - (kw - 1)), stride_w);

            for_(int jj = jj_start; jj < jj_end; jj++)
            for (int bci = 0; bci < ur_bc; bci++) {
                const auto accvr = vreg(reg_ind(0, bci, jj, ur_bc, ur_w));
                const auto inpr_i = reg_ind(1, bci, jj, ur_bc, ur_w);
                auto inpvr = vreg(inpr_i);
                int aux_input_offset
                        = (ki + jj * stride_w - pad_l) * c_off + bci * c_block;
                if (aux_input_offset >= iw * c_off) continue;
                int input_offset = dt_size * aux_input_offset;
                if (jpp.is_backward) {
                    auto inpyr = yreg(inpr_i);
                    load(reg_idx(inpr_i), aux_reg_input, input_offset,
                            is_tail_processing(bci));
                    uni_vaddps(inpvr, inpvr, accvr);
                    if (jpp.is_bf16) {
                        if (!isa_has_bf16(jpp.isa))
                            bf16_emu_->vcvtneps2bf16(inpyr, zreg(inpr_i));
                        else
                            vcvtneps2bf16(inpyr, inpvr);
                    }
                    store(reg_idx(inpr_i), aux_reg_input, input_offset,
                            is_tail_processing(bci));
                } else {
                    if (jpp.is_bf16 || is_tail_processing(bci)
                            || (isa == sse41
                                    && c_off % (jpp.c_block / 2) != 0)) {
                        load(vmm_tmp_1.getIdx(), aux_reg_input, input_offset,
                                is_tail_processing(bci));

                        uni_vaddps(accvr, accvr, vmm_tmp_1);
                    } else {
                        uni_vaddps(accvr, accvr,
                                ptr[aux_reg_input + input_offset]);
                    }
                }
            }
        }
        add(aux_reg_input, jpp.dt_size * iw * c_off);
        inc(kj);
        cmp(kj, reg_kh);
        jl(kh_label, T_NEAR);
    }

    if (jpp.simple_alg && jpp.ndims == 5) {
        add(aux_reg_input_d, jpp.dt_size * jpp.ih * iw * c_off);
        dec(ki);
        cmp(ki, 0);
        jg(kd_label, T_NEAR);
        pop(reg_output);
        pop(reg_input);
    }

    if (!jpp.is_backward) {
        for (int jj = 0; jj < ur_w; jj++) {
            maybe_recalculate_divisor(
                    jj, ur_w, pad_l, pad_r, with_c_tail_proccessing);
            for (int bci = 0; bci < ur_bc; bci++) {
                const auto accr_i = reg_ind(0, bci, jj, ur_bc, ur_w);
                const auto accvr = vreg(accr_i);
                uni_vdivps(accvr, accvr, vmm_tmp);
            }
        }

        if (jpp.with_postops)
            apply_postops(ur_bc, ur_w, c_block, is_tail_processing);

        for (int jj = 0; jj < ur_w; jj++) {
            for (int bci = 0; bci < ur_bc; bci++) {
                const auto accr_i = reg_ind(0, bci, jj, ur_bc, ur_w);
                const auto accvr = vreg(accr_i);
                const auto output_offset
                        = dt_size * (jj * c_off + bci * c_block);
                if (jpp.is_bf16) {
                    const auto acczr = zreg(accr_i);
                    const auto accyr = yreg(accr_i);
                    if (!isa_has_bf16(jpp.isa))
                        bf16_emu_->vcvtneps2bf16(accyr, acczr);
                    else
                        vcvtneps2bf16(accyr, accvr);
                }
                store(reg_idx(accr_i), reg_output, output_offset,
                        is_tail_processing(bci));
            }
        }
    }
}

template <cpu_isa_t isa>
inline void jit_uni_pool_kernel<isa>::max_step_fwd(int ur_w, int ur_bc,
        int pad_l, int pad_r, bool with_c_tail_proccessing) {
    int iw = jpp.iw;
    int kw = jpp.kw;
    int stride_w = jpp.stride_w;
    int c_block = jpp.c_block;
    const int c_off = (jpp.tag_kind == jptg_nspc) ? jpp.c : c_block;
    Label kd_label, kh_label;

    auto is_tail_processing = [&](int bc) {
        if (isa == sse41 && !jpp.is_c_padded) {
            return with_c_tail_proccessing && bc == (ur_bc - 1)
                    && ((jpp.c_tail > (jpp.c_block / 2) && sse_high_half)
                            || (jpp.c_tail < (jpp.c_block / 2)
                                    && !sse_high_half));
        } else
            return with_c_tail_proccessing && bc == (ur_bc - 1);
    };

    mov(tmp_gpr, float2int(nstl::numeric_limits<float>::lowest()));
    movq(xmm_tmp, tmp_gpr);
    uni_vbroadcastss(vmm_tmp, xmm_tmp);

    for_(int jj = 0; jj < ur_w; jj++)
    for (int bci = 0; bci < ur_bc; bci++) {
        const auto accvr = vreg(reg_ind(0, bci, jj, ur_bc, ur_w));
        uni_vmovups(accvr, vmm_tmp);
        if (jpp.is_training) {
            const auto indvr = vreg(reg_ind(2, bci, jj, ur_bc, ur_w));
            uni_vpxor(indvr, indvr, indvr);
        }
    }
    if (jpp.is_training) {
        movq(xmm_tmp, reg_k_shift);
        uni_vpbroadcastd(vmm_k_offset, xmm_tmp);
    }
    if (jpp.ndims == 5) {
        push(reg_input);
        push(reg_output);
        mov(aux_reg_input_d, reg_input);
        mov(ki, ptr[reg_param + GET_OFF(kd_padding)]);
        L(kd_label);
        mov(aux_reg_input, aux_reg_input_d);
    } else {
        mov(aux_reg_input, reg_input);
    }
    xor_(kj, kj);
    L(kh_label);
    {
        for (int ki = 0; ki < kw; ki++) {
            int jj_start = nstl::max(0, utils::div_up(pad_l - ki, stride_w));
            int jj_end = ur_w
                    - utils::div_up(
                            nstl::max(0, ki + pad_r - (kw - 1)), stride_w);
            for_(int jj = jj_start; jj < jj_end; jj++)
            for (int bci = 0; bci < ur_bc; bci++) {
                const auto accvr = vreg(reg_ind(0, bci, jj, ur_bc, ur_w));
                const auto inpr_i = reg_ind(1, bci, jj, ur_bc, ur_w);
                const auto inpvr = vreg(inpr_i);
                const auto indvr = vreg(reg_ind(2, bci, jj, ur_bc, ur_w));
                const auto cvtvr = vreg(reg_ind(3, bci, jj, ur_bc, ur_w));
                int aux_input_offset
                        = (ki + jj * stride_w - pad_l) * c_off + bci * c_block;
                if (aux_input_offset >= iw * c_off) continue;
                int input_offset = jpp.dt_size * aux_input_offset;
                load(reg_idx(inpr_i), aux_reg_input, input_offset,
                        is_tail_processing(bci));
                if (isa == sse41) {
                    movups(vmm_mask, accvr);
                    cmpps(vmm_mask, inpvr, _cmp_lt_os);
                    blendvps(accvr, inpvr);
                    if (jpp.is_training) blendvps(indvr, vmm_k_offset);
                } else if (isa == avx || isa == avx2) {
                    vcmpps(cvtvr, accvr, inpvr, _cmp_lt_os);
                    vblendvps(accvr, accvr, inpvr, cvtvr);
                    if (jpp.is_training)
                        vblendvps(indvr, indvr, vmm_k_offset, cvtvr);
                } else {
                    vcmpps(k_store_mask, accvr, inpvr, _cmp_lt_os);
                    vblendmps(accvr | k_store_mask, accvr, inpvr);
                    if (jpp.is_training)
                        vblendmps(indvr | k_store_mask, indvr, vmm_k_offset);
                }
            }
            if (jpp.is_training) {
                if (with_c_tail_proccessing && (isa == avx || isa == avx2)) {
                    push_vmm_val(vmm_c_tail_mask.getIdx());
                    put_one_in_vmm();
                }

                if (isa == avx && !mayiuse(avx2))
                    avx_vpadd1(vmm_k_offset, vmm_one, xmm_tmp);
                else
                    uni_vpaddd(vmm_k_offset, vmm_k_offset, vmm_one);

                if (with_c_tail_proccessing && (isa == avx || isa == avx2))
                    pop_vmm_val(vmm_c_tail_mask.getIdx());
            }
        }
        add(aux_reg_input, jpp.dt_size * iw * c_off);
        inc(kj);
        cmp(kj, reg_kh);
        jl(kh_label, T_NEAR);
    }

    if (jpp.ndims == 5) {
        add(aux_reg_input_d, jpp.dt_size * jpp.ih * iw * c_off);
        if (jpp.is_training) {
            mov(tmp_gpr, ptr[reg_param + GET_OFF(kd_padding_shift)]);
            movq(xmm_tmp, tmp_gpr);
            uni_vpbroadcastd(vmm_tmp, xmm_tmp);
            if (isa == avx && !mayiuse(avx2)) {
                Xmm t(vmm_mask.getIdx());
                avx_vpadd1(vmm_k_offset, xmm_tmp, t);
            } else {
                uni_vpaddd(vmm_k_offset, vmm_k_offset, vmm_tmp);
            }
        }

        dec(ki);
        cmp(ki, 0);
        jg(kd_label, T_NEAR);
        pop(reg_output);
        pop(reg_input);
    }

    if (with_c_tail_proccessing && jpp.is_c_padded && isa == sse41)
        mov(tmp_gpr, 0); // needed zero to fill padded tail

    if (jpp.with_postops)
        apply_postops(ur_bc, ur_w, c_block, is_tail_processing);

    for_(int jj = 0; jj < ur_w; jj++)
    for (int bci = 0; bci < ur_bc; bci++) {
        const auto accr_i = reg_ind(0, bci, jj, ur_bc, ur_w);
        const auto accvr = vreg(accr_i);
        const auto output_offset = jpp.dt_size * (jj * c_off + bci * c_block);
        if (jpp.is_bf16) {
            auto acczr = zreg(accr_i);
            auto accyr = yreg(accr_i);
            if (!isa_has_bf16(jpp.isa))
                bf16_emu_->vcvtneps2bf16(accyr, acczr);
            else
                vcvtneps2bf16(accyr, accvr);
        }
        store(reg_idx(accr_i), reg_output, output_offset,
                is_tail_processing(bci));

        if (jpp.is_training) {
            const size_t step_index = (jj * c_off + bci * c_block)
                    * types::data_type_size(jpp.ind_dt);

            const auto indr_i = reg_ind(2, bci, jj, ur_bc, ur_w);
            auto vr = vreg(indr_i);
            if (jpp.ind_dt == data_type::u8) {
                auto xr = xreg(indr_i);
                if (isa == sse41) {
                    for (int i = 0; i < (jpp.c_block / 2); ++i) {
                        if (is_tail_processing(bci)
                                && i + (sse_high_half ? (jpp.c_block / 2) : 0)
                                        >= jpp.c_tail) {
                            if (jpp.is_c_padded)
                                mov(ptr[reg_index + step_index + i],
                                        tmp_gpr.cvt8()); // fill padded tail with zeros
                            else
                                break; // tail end
                        } else {
                            // bytes which should be stored are located in
                            // least significant bits(8 to be precise) of 32 bits parts
                            // of xmm thus we need to store 0, 4, 8 and 12 byte of xmm
                            pextrb(ptr[reg_index + step_index + i], xr, 4 * i);
                        }
                    }
                } else if (isa == avx || isa == avx2) {
                    auto yr = yreg(indr_i);
                    if (is_tail_processing(bci) && !jpp.is_c_padded) {
                        const int max_nr_of_vals
                                = jpp.c_tail > (jpp.c_block / 2)
                                ? (jpp.c_block / 2)
                                : jpp.c_tail;
                        for (int i = 0; i < max_nr_of_vals; ++i) {
                            // bytes which should be stored are located in
                            // least significant bits(8 to be precise) of 32 bits parts
                            // of xmm thus we need to store 0, 4, 8 and 12 byte of xmm
                            vpextrb(ptr[reg_index + step_index + i], xr, 4 * i);
                        }

                        if (jpp.c_tail > (jpp.c_block / 2)) {
                            Xmm higher_128bits(vmm_mask.getIdx());
                            vextractf128(higher_128bits, yr, 1);
                            for (int i = 0; i < jpp.c_tail - (jpp.c_block / 2);
                                    ++i) {
                                // bytes which should be stored are located in
                                // least significant bits(8 to be precise) of 32 bits parts
                                // of xmm thus we need to store 0, 4, 8 and 12 byte of xmm
                                vpextrb(ptr[reg_index + step_index
                                                + (jpp.c_block / 2) + i],
                                        higher_128bits, 4 * i);
                            }
                        }
                    } else {
                        if (is_tail_processing(bci)) {
                            assert(jpp.is_c_padded);
                            vandps(yr, yr, vmm_c_tail_mask);
                        }
                        if (jj == 0) {
                            vmovd(xmm_tmp, reg_shuf_mask);
                            uni_vpbroadcastd(vmm_tmp, xmm_tmp);
                        }
                        if (mayiuse(avx2)) {
                            vpshufb(yr, yr, vmm_tmp);
                            vmovd(ptr[reg_index + step_index], xr);
                            vperm2i128(yr, yr, yr, 0x1u);
                            vmovd(ptr[reg_index + step_index
                                          + (jpp.c_block / 2)],
                                    xr);
                        } else {
                            Xmm t(vmm_mask.getIdx());
                            vextractf128(t, yr, 0);
                            vpshufb(t, t, xmm_tmp);
                            vmovd(ptr[reg_index + step_index], t);
                            vextractf128(t, yr, 1);
                            vpshufb(t, t,
                                    xmm_tmp); // ymm_tmp[:128]==ymm_tmp[127:0]
                            vmovd(ptr[reg_index + step_index
                                          + (jpp.c_block / 2)],
                                    t);
                        }
                    }
                } else {
                    if (is_tail_processing(bci)) {
                        if (jpp.is_c_padded) {
                            knotw(k_c_tail_mask, k_c_tail_mask);
                            vpxord(vr | k_c_tail_mask, vr, vr);
                            knotw(k_c_tail_mask, k_c_tail_mask);
                            vpmovusdb(ptr[reg_index + step_index], vr);
                        } else
                            vpmovusdb(ptr[reg_index + step_index],
                                    vr | k_c_tail_mask);
                    } else {
                        vpmovusdb(ptr[reg_index + step_index], vr);
                    }
                }
            } else {
                store(vr.getIdx(), reg_index, step_index,
                        is_tail_processing(bci));
            }
        }
    }
}

template <cpu_isa_t isa>
inline void jit_uni_pool_kernel<isa>::max_step_bwd(int ur_w, int ur_bc,
        int pad_l, int pad_r, bool with_c_tail_proccessing) {

    int iw = jpp.iw;
    int kw = jpp.kw;
    int stride_w = jpp.stride_w;
    int c_block = jpp.c_block;
    const int c_off = (jpp.tag_kind == jptg_nspc) ? jpp.c : c_block;
    Label kd_label, kh_label;

    const auto is_tail_processing = [&](int bc) {
        if (isa == sse41) {
            return with_c_tail_proccessing && bc == (ur_bc - 1)
                    && ((jpp.c_tail > (jpp.c_block / 2) && sse_high_half)
                            || (jpp.c_tail < (jpp.c_block / 2)
                                    && !sse_high_half)
                            || (jpp.c_tail == (jpp.c_block / 2) && sse_high_half
                                    && jpp.is_c_padded));
        } else
            return with_c_tail_proccessing && bc == (ur_bc - 1);
    };

    for_(int jj = 0; jj < ur_w; jj++)
    for (int bci = 0; bci < ur_bc; bci++) {
        const auto outr_i = reg_ind(0, bci, jj, ur_bc, ur_w);
        auto out_offset = jpp.dt_size * (jj * c_off + bci * c_block);
        load(reg_idx(outr_i), reg_output, out_offset, is_tail_processing(bci));
        const size_t step_index = (jj * c_off + bci * c_block)
                * types::data_type_size(jpp.ind_dt);

        const auto indr_i = reg_ind(1, bci, jj, ur_bc, ur_w);
        auto indvr = vreg(indr_i);
        if (jpp.ind_dt == data_type::u8) {
            auto indxr = xreg(indr_i);
            if (isa == sse41) {
                if (is_tail_processing(bci) && !jpp.is_c_padded) {
                    for (int i = 0; i < jpp.c_tail % (jpp.c_block / 2); i++)
                        pinsrb(indxr, ptr[reg_index + step_index + i], i);
                } else {
                    movd(indxr, ptr[reg_index + step_index]);
                }
                pmovzxbd(indvr, indxr);
            } else if (isa == avx || isa == avx2) {
                if (is_tail_processing(bci) && !jpp.is_c_padded) {
                    for (int i = 0; i < jpp.c_tail; i++)
                        vpinsrb(indxr, indxr, ptr[reg_index + step_index + i],
                                i);
                } else {
                    vmovq(indxr, ptr[reg_index + step_index]);
                }
                if (!mayiuse(avx2)) {
                    avx_pmovzxbd(indvr, indxr, xmm_tmp);
                } else {
                    vpmovzxbd(indvr, indxr);
                }
            } else {
                if (is_tail_processing(bci) && !jpp.is_c_padded) {
                    vpmovzxbd(indvr | k_c_tail_mask | T_z,
                            ptr[reg_index + step_index]);
                } else {
                    vpmovzxbd(indvr, ptr[reg_index + step_index]);
                }
            }
        } else {
            load(indvr.getIdx(), reg_index, step_index,
                    is_tail_processing(bci));
        }
    }
    movq(xmm_tmp, reg_k_shift);
    uni_vpbroadcastd(vmm_k_offset, xmm_tmp);

    if (jpp.simple_alg && jpp.ndims == 5) {
        push(reg_input);
        push(reg_output);
        if (isa == sse41) {
            // Save rdi since it is used in maskmovdqu
            assert(dst_ptr == rdi);
            push(dst_ptr);
        }
        mov(aux_reg_input_d, reg_input);
        mov(ki, ptr[reg_param + GET_OFF(kd_padding)]);
        mov(reg_kd_pad_shift, ptr[reg_param + GET_OFF(kd_padding_shift)]);
        L(kd_label);
        mov(aux_reg_input, aux_reg_input_d);
    } else {
        mov(aux_reg_input, reg_input);
    }

    xor_(kj, kj);
    L(kh_label);
    {
        for (int ki = 0; ki < kw; ki++) {
            int jj_start = nstl::max(0, utils::div_up(pad_l - ki, stride_w));
            int jj_end = ur_w
                    - utils::div_up(
                            nstl::max(0, ki + pad_r - (kw - 1)), stride_w);
            for_(int jj = jj_start; jj < jj_end; jj++)
            for (int bci = 0; bci < ur_bc; bci++) {
                const auto outvr = vreg(reg_ind(0, bci, jj, ur_bc, ur_w));
                const auto indvr = vreg(reg_ind(1, bci, jj, ur_bc, ur_w));
                const auto inpr_i = reg_ind(2, bci, jj, ur_bc, ur_w);
                const auto inpvr = vreg(inpr_i);
                const auto cvtvr = vreg(reg_ind(3, bci, jj, ur_bc, ur_w));
                int aux_inp_offset
                        = (ki + jj * stride_w - pad_l) * c_off + bci * c_block;
                if (aux_inp_offset >= iw * c_off) continue;
                int inp_offset = jpp.dt_size * aux_inp_offset;
                load(reg_idx(inpr_i), aux_reg_input, inp_offset,
                        is_tail_processing(bci));
                if (isa == sse41) {
                    mov(dst_ptr, aux_reg_input);
                    add(dst_ptr, inp_offset);

                    movups(cvtvr, indvr);
                    pcmpeqd(cvtvr, vmm_k_offset);
                    addps(inpvr, outvr);
                    if (is_tail_processing(bci)) {
                        Label end_cond_move[4];
                        for (int i = 0; i < jpp.c_tail % (jpp.c_block / 2);
                                i++) {
                            pextrd(tmp_gpr.cvt32(), cvtvr, i);
                            cmp(tmp_gpr, 0);
                            je(end_cond_move[i], T_NEAR);
                            pextrd(ptr[dst_ptr + i * jpp.dt_size], inpvr, i);
                            L(end_cond_move[i]);
                        }
                    } else
                        maskmovdqu(inpvr, cvtvr);
                } else if (isa == avx || isa == avx2) {
                    if (mayiuse(avx2)) {
                        vpcmpeqd(cvtvr, indvr, vmm_k_offset);
                    } else {
                        avx_pcmpeqd(cvtvr, indvr, vmm_k_offset, xmm_tmp);
                    }
                    vaddps(inpvr, inpvr, outvr);
                    if (is_tail_processing(bci)) {
                        vandps(cvtvr, cvtvr, vmm_c_tail_mask);
                    }
                    vmaskmovps(
                            vmmword[aux_reg_input + inp_offset], cvtvr, inpvr);
                } else {
                    auto indzr = zreg(inpr_i);
                    auto indyr = yreg(inpr_i);
                    vpcmpeqd(k_store_mask, indvr, vmm_k_offset);
                    vblendmps(vmm_tmp | k_store_mask | T_z, outvr, outvr);
                    vaddps(inpvr, inpvr, vmm_tmp);
                    if (jpp.is_bf16) {
                        if (!isa_has_bf16(jpp.isa))
                            bf16_emu_->vcvtneps2bf16(indyr, indzr);
                        else
                            vcvtneps2bf16(indyr, inpvr);
                    }
                    store(inpvr.getIdx(), aux_reg_input, inp_offset,
                            is_tail_processing(bci));
                }
            }

            if (with_c_tail_proccessing && (isa == avx || isa == avx2)) {
                push_vmm_val(vmm_c_tail_mask.getIdx());
                put_one_in_vmm();
            }

            if (isa == avx && !mayiuse(avx2)) {
                avx_vpadd1(vmm_k_offset, vmm_one, xmm_tmp);
            } else {
                uni_vpaddd(vmm_k_offset, vmm_k_offset, vmm_one);
            }

            if (with_c_tail_proccessing && (isa == avx || isa == avx2))
                pop_vmm_val(vmm_c_tail_mask.getIdx());
        }
        add(aux_reg_input, jpp.dt_size * iw * c_off);
        inc(kj);
        cmp(kj, reg_kh);
        jl(kh_label, T_NEAR);
    }
    if (jpp.simple_alg && jpp.ndims == 5) {
        add(aux_reg_input_d, jpp.dt_size * jpp.ih * iw * c_off);

        mov(tmp_gpr, reg_kd_pad_shift);
        movq(xmm_tmp, tmp_gpr);
        uni_vpbroadcastd(vmm_tmp, xmm_tmp);
        if (isa == avx && !mayiuse(avx2)) {
            Xmm t(vmm_mask.getIdx());
            avx_vpadd1(vmm_k_offset, vmm_tmp, t);
        } else {
            uni_vpaddd(vmm_k_offset, vmm_k_offset, vmm_tmp);
        }

        dec(ki);
        cmp(ki, 0);
        jg(kd_label, T_NEAR);
        if (isa == sse41) {
            // Save rdi since it is used in maskmovdqu
            assert(dst_ptr == rdi);
            pop(dst_ptr);
        }
        pop(reg_output);
        pop(reg_input);
    }
}

template <cpu_isa_t isa>
void jit_uni_pool_kernel<isa>::zero_diff_src(
        int ur_bc, bool with_c_tail_proccessing) {
    const int c_off = (jpp.tag_kind == jptg_nspc) ? jpp.c : jpp.c_block;

    Label l_skip, l_ih_loop, l_id_loop;

    auto is_tail_processing = [&](int bc) {
        return with_c_tail_proccessing && bc == (ur_bc - 1);
    };

    mov(reg_zero_id, ptr[reg_param + GET_OFF(zero_id)]);
    cmp(reg_zero_id, 0);
    jz(l_skip, T_NEAR);

    mov(reg_zero_ih, ptr[reg_param + GET_OFF(zero_ih)]);
    cmp(reg_zero_ih, 0);
    jz(l_skip, T_NEAR);

    mov(reg_zero_ptr, ptr[reg_param + GET_OFF(zero_ptr)]);

    Vmm vzero = vmm_tmp;
    uni_vpxor(vzero, vzero, vzero);

    const int width_size = jpp.iw * c_off * jpp.dt_size;

    auto aux_reg_zero_ptr = tmp_gpr;

    L(l_id_loop);
    {
        mov(aux_reg_zero_ptr, reg_zero_ptr);
        mov(aux_reg_zero_ih, reg_zero_ih);
        L(l_ih_loop);
        {
            const auto vlen = cpu_isa_traits<isa>::vlen;
            const int step = c_off * jpp.dt_size;

            // TODO: maybe a big code generated here
            for_(int i = 0; i < width_size; i += step)
            for (int bci = 0; bci < ur_bc; bci++) {
                const int offs = i + bci * jpp.c_block * jpp.dt_size;
                if (isa == sse41) {
                    bool is_needed_c_tail_processing = false;
                    if (is_tail_processing(bci)
                            && jpp.c_tail < (jpp.c_block / 2))
                        is_needed_c_tail_processing = true;
                    store(vzero.getIdx(), reg_zero_ptr, offs,
                            is_needed_c_tail_processing);
                    if (!is_tail_processing(bci)
                            || (is_tail_processing(bci)
                                    && (jpp.is_c_padded
                                            || jpp.c_tail
                                                    > (jpp.c_block / 2)))) {
                        store(vzero.getIdx(), reg_zero_ptr, offs + vlen,
                                is_tail_processing(bci));
                    }

                } else {
                    store(vzero.getIdx(), reg_zero_ptr, offs,
                            is_tail_processing(bci));
                }
            }
            add(reg_zero_ptr, width_size);
            dec(aux_reg_zero_ih);
            jnz(l_ih_loop, T_NEAR);
        }
        mov(reg_zero_ptr, aux_reg_zero_ptr);
        add(reg_zero_ptr, width_size * jpp.ih);
        dec(reg_zero_id);
        jnz(l_id_loop, T_NEAR);
    }

    L(l_skip);
}

template <cpu_isa_t isa>
void jit_uni_pool_kernel<isa>::generate() {

    this->preamble();

    Label idx_table;

    int ow = jpp.ow;
    int iw = jpp.iw;
    int kw = jpp.kw;
    int kh = jpp.kh;
    int c_block = jpp.c_block;
    int stride_w = jpp.stride_w;
    int l_pad = jpp.l_pad;
    const int c_off = (jpp.tag_kind == jptg_nspc) ? jpp.c : c_block;

    int vlen = cpu_isa_traits<isa>::vlen;

#if defined(_WIN32)
    // Always mimic the Unix ABI (see the note about maskmovdqu in the header
    // file).
    xor_(rdi, rcx);
    xor_(rcx, rdi);
    xor_(rdi, rcx);
#endif
    if (!isa_has_bf16(jpp.isa) && jpp.is_bf16) bf16_emu_->init_vcvtneps2bf16();

    mov(reg_input, ptr[reg_param + GET_OFF(src)]);
    mov(reg_output, ptr[reg_param + GET_OFF(dst)]);
    if (jpp.alg == pooling_max && (jpp.is_training || jpp.is_backward))
        mov(reg_index, ptr[reg_param + GET_OFF(indices)]);
    mov(reg_kh, ptr[reg_param + GET_OFF(kh_padding)]);
    mov(reg_k_shift, ptr[reg_param + GET_OFF(kh_padding_shift)]);
    mov(reg_ker_area_h, ptr[reg_param + GET_OFF(ker_area_h)]);
    mov(reg_nbc, ptr[reg_param + GET_OFF(ur_bc)]);

    if (jpp.is_bf16) {
        mov(tmp_gpr.cvt32(), 0xAAAAAAAA);
        kmovd(k_mask_cvt, tmp_gpr.cvt32());

        mov(tmp_gpr, idx_table);
        vmovups(vmm_idx(), ptr[tmp_gpr]);
    }

    int r_pad
            = nstl::max(0, calculate_end_padding(l_pad, ow, iw, stride_w, kw));

    auto process_oi = [&](int ur_w, int ur_bc, int lpad, int rpad,
                              bool with_c_tail_proccessing,
                              bool inc_reg = true) {
        step(ur_w, ur_bc, lpad, rpad, with_c_tail_proccessing);

        if (isa == sse41) {
            if (with_c_tail_proccessing && jpp.c_tail <= (jpp.c_block / 2)) {

                // In nspc format in case of c tail processing if c tail is
                // equal or lower than 4 we don't have to process
                // last high half block, because it doesn't exist
                if (!jpp.is_c_padded) ur_bc -= 1;
                /*
                 * In case of c_tail_processing if c_tail is equal or lower than 4
                 * applying postops never make sense. In case of blocked format it
                 * can cause overwriting zero padding or segfault because the element
                 * corresponding to the piece with padded zeros doesn't exist in binary
                 * postops arg1 tensor (nchw format) in per_oc bcast strategy.
                 */
<<<<<<< HEAD
                disable_postops_when_sse_high_half_processed_ = true;
=======
                disable_postops_when_sse_high_half_processed_
                        = jpp.tag_kind == jptg_blocked;
>>>>>>> e85a4326
            }
            sse_high_half = true;
            step_high_half(ur_w, ur_bc, lpad, rpad, with_c_tail_proccessing);
            sse_high_half = false;
            disable_postops_when_sse_high_half_processed_ = false;
        }

        if (!inc_reg) return;

        auto dt_size = jpp.dt_size;
        auto shift = (isa == sse41) ? vlen : 0;
        add(reg_input, dt_size * (ur_w * stride_w - lpad) * c_off - shift);
        add(reg_output, dt_size * ur_w * c_off - shift);
        if (jpp.alg == pooling_max && (jpp.is_training || jpp.is_backward)) {
            auto ishift = (isa == sse41) ? jpp.c_block / 2 : 0;
            auto ind_dt_size = types::data_type_size(jpp.ind_dt);
            add(reg_index, (ur_w * c_off - ishift) * ind_dt_size);
        }
    };

    auto perform_ker = [&](int ur_bc, bool with_c_tail_processing) {
        prev_kw = 0; // re-initialize this value for avg steps

        if (jpp.is_backward && jpp.simple_alg)
            zero_diff_src(ur_bc, with_c_tail_processing);

        if (jpp.alg == pooling_avg_exclude_padding
                && (!with_c_tail_processing || (isa != avx && isa != avx2))) {
            // vmm_ker_area_h and vmm_c_tail_mask are stored in one register
            // so when vmm_c_tail_mask is used we need to load vmm_ker_area_h
            // exactly where this information is needed with the
            // vmm_c_tail_mask information being saved first
            uni_broadcast_reg_val(
                    reg_ker_area_h.getIdx(), vmm_ker_area_h.getIdx());
        }

        if (jpp.alg == pooling_avg_include_padding) {
            mov(tmp_gpr, float2int((float)(kw * kh * jpp.kd)));
            movq(xmm_tmp, tmp_gpr);
            uni_vpbroadcastd(vmm_tmp, xmm_tmp);
        }

        if (jpp.alg == pooling_max && (jpp.is_training || jpp.is_backward)) {
            if (!with_c_tail_processing || (isa != avx && isa != avx2)) {
                // The same situation as above(vmm_ker_area_h).
                put_one_in_vmm();
            }

            if (isa == avx || isa == avx2) { mov(reg_shuf_mask, 0x0c080400); }
        }

        auto ur_w = nstl::min(jpp.ow, jpp.ur / jpp.ur_bc);
        auto ur_w_tail = jpp.ow % ur_w;

        int n_oi = ow / ur_w;

        int r_pad1
                = calculate_end_padding(l_pad, ur_w * n_oi, iw, stride_w, kw);
        if (r_pad1 > 0) n_oi--;

        if (l_pad > 0) {
            n_oi--;
            if (n_oi < 0 && r_pad1 > 0)
                process_oi(ur_w, ur_bc, l_pad, r_pad1, with_c_tail_processing);
            else
                process_oi(ur_w, ur_bc, l_pad, 0, with_c_tail_processing);
        }

        xor_(oi_iter, oi_iter);
        if (n_oi > 0) {
            Label ow_loop;
            L(ow_loop);
            {
                process_oi(ur_w, ur_bc, 0, 0, with_c_tail_processing);

                inc(oi_iter);
                cmp(oi_iter, n_oi);
                jl(ow_loop, T_NEAR);
            }
        }

        if (r_pad1 > 0 && n_oi >= 0)
            process_oi(ur_w, ur_bc, 0, r_pad1, with_c_tail_processing);

        if (ur_w_tail != 0)
            process_oi(
                    ur_w_tail, ur_bc, 0, r_pad, with_c_tail_processing, false);
    };
    Label ur_bc_tail_label, c_tail_processing_label, finish_label;

    if (jpp.ur_bc_tail > 0) {
        cmp(reg_nbc, jpp.ur_bc);
        jne(ur_bc_tail_label, T_NEAR);
    } else if (jpp.c_tail != 0) {
        // ur_bc contains number of channel blocks to processing
        // b_c contains number of channel blocks already processed
        // If reg_nbc + tmp_gpr == jpp.nb_c then this is
        // information that probably channel tail processing will be needed.
        mov(tmp_gpr, ptr[reg_param + GET_OFF(b_c)]);
        add(tmp_gpr, reg_nbc);
        cmp(tmp_gpr, jpp.nb_c);
        je(c_tail_processing_label, T_NEAR);
    }

    perform_ker(jpp.ur_bc, false);

    if (jpp.ur_bc_tail > 0) {
        jmp(finish_label, T_NEAR);

        // If ur_bc_tail exists then we know that this is
        // last set of blocks to process and we need
        // care of c tail processing if number of channels
        // is not divided by number of channels in block
        L(ur_bc_tail_label);
        if (jpp.c_tail != 0) prepare_tail_mask();
        perform_ker(jpp.ur_bc_tail, jpp.c_tail != 0);

        L(finish_label);
    } else if (jpp.c_tail != 0) {
        jmp(finish_label, T_NEAR);

        L(c_tail_processing_label);
        prepare_tail_mask();
        perform_ker(jpp.ur_bc, true);

        L(finish_label);
    }

    this->postamble();

    if (jpp.with_eltwise && postops_injector_)
        postops_injector_->prepare_table();

    if (jpp.is_bf16) {
        align(64);
        L(idx_table);
        const uint16_t _idx[] = {0, 0, 1, 1, 2, 2, 3, 3, 4, 4, 5, 5, 6, 6, 7, 7,
                8, 8, 9, 9, 10, 10, 11, 11, 12, 12, 13, 13, 14, 14, 15, 15};
        for (size_t i = 0; i < sizeof(_idx) / sizeof(_idx[0]); ++i)
            dw(_idx[i]);
    }
}

template struct jit_uni_pool_kernel<sse41>;
template struct jit_uni_pool_kernel<avx>;
template struct jit_uni_pool_kernel<avx2>;
template struct jit_uni_pool_kernel<avx512_common>;
template struct jit_uni_pool_kernel<avx512_core>;

} // namespace x64
} // namespace cpu
} // namespace impl
} // namespace dnnl

// vim: et ts=4 sw=4 cindent cino+=l0,\:4,N-s<|MERGE_RESOLUTION|>--- conflicted
+++ resolved
@@ -432,10 +432,7 @@
             = isa == sse41 && disable_postops_when_sse_high_half_processed_;
 
     if (jpp.with_binary && !sse41_postops_disabled) {
-<<<<<<< HEAD
-=======
-
->>>>>>> e85a4326
+
         static constexpr int sse41_simd_w
                 = cpu_isa_traits<sse41>::vlen / sizeof(float);
         const int sse_elem_off = sse_high_half ? sse41_simd_w : 0;
@@ -1227,12 +1224,8 @@
                  * corresponding to the piece with padded zeros doesn't exist in binary
                  * postops arg1 tensor (nchw format) in per_oc bcast strategy.
                  */
-<<<<<<< HEAD
-                disable_postops_when_sse_high_half_processed_ = true;
-=======
                 disable_postops_when_sse_high_half_processed_
                         = jpp.tag_kind == jptg_blocked;
->>>>>>> e85a4326
             }
             sse_high_half = true;
             step_high_half(ur_w, ur_bc, lpad, rpad, with_c_tail_proccessing);
