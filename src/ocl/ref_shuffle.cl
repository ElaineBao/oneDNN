--- conflicted
+++ resolved
@@ -61,12 +61,8 @@
             + inner_dims_idx + axis_idx * INNER_SIZE;
 
     ulong dimprod = 1;
-<<<<<<< HEAD
-    __attribute__((opencl_unroll_hint)) for (int i = NDIMS - 1; i >= 0; i--) {
-=======
     __attribute__((opencl_unroll_hint)) // attr:no-format
     for (int i = NDIMS - 1; i >= 0; i--) {
->>>>>>> 56ef626d
         s[i] = d[i] = (offdst / dimprod) % D[i];
         dimprod *= D[i];
     }
