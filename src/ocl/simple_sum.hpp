--- conflicted
+++ resolved
@@ -45,11 +45,7 @@
 
             bool ok = true && ocl_sum_pd_t::init() == status::success
                     && n <= max_num_arrs;
-<<<<<<< HEAD
-            if (!ok) return unimplemented;
-=======
             if (!ok) return status::unimplemented;
->>>>>>> 56ef626d
 
             const memory_desc_wrapper o_d(dst_md());
             ok = ok && o_d.data_type() == data_type && o_d.is_dense();
