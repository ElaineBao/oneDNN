/*******************************************************************************
* Copyright 2018 Intel Corporation
*
* Licensed under the Apache License, Version 2.0 (the "License");
* you may not use this file except in compliance with the License.
* You may obtain a copy of the License at
*
*     http://www.apache.org/licenses/LICENSE-2.0
*
* Unless required by applicable law or agreed to in writing, software
* distributed under the License is distributed on an "AS IS" BASIS,
* WITHOUT WARRANTIES OR CONDITIONS OF ANY KIND, either express or implied.
* See the License for the specific language governing permissions and
* limitations under the License.
*******************************************************************************/

#ifndef MEMORY_HPP
#define MEMORY_HPP

#include <assert.h>
#include <memory>

#include "dnnl.h"

#include "c_types_map.hpp"
#include "memory_desc_wrapper.hpp"
#include "memory_storage.hpp"
#include "nstl.hpp"
#include "utils.hpp"

namespace dnnl {
namespace impl {

struct exec_ctx_t;

enum memory_flags_t {
    alloc = 0x1,
    use_backend_ptr = 0x2,
};
} // namespace impl
} // namespace dnnl

<<<<<<< HEAD
struct mkldnn_memory : public mkldnn::impl::c_compatible {
    mkldnn_memory(mkldnn::impl::engine_t *engine,
            const mkldnn::impl::memory_desc_t *md, unsigned flags,
            void *handle);
    mkldnn_memory(mkldnn::impl::engine_t *engine,
            const mkldnn::impl::memory_desc_t *md,
            mkldnn::impl::memory_storage_t *memory_storage,
            bool do_zero_pad = true);
    virtual ~mkldnn_memory() {}
=======
struct dnnl_memory : public dnnl::impl::c_compatible {
    dnnl_memory(dnnl::impl::engine_t *engine,
            const dnnl::impl::memory_desc_t *md, unsigned flags, void *handle);
    virtual ~dnnl_memory() {}
>>>>>>> 31aec04b

    /** returns memory's engine */
    dnnl::impl::engine_t *engine() const { return engine_; }
    /** returns memory's description */
    const dnnl::impl::memory_desc_t *md() const { return &md_; }
    /** returns the underlying memory storage */
    dnnl::impl::memory_storage_t *memory_storage() const {
        return memory_storage_.get();
    }
    /** returns data handle */
    dnnl::impl::status_t get_data_handle(void **handle) const {
        return memory_storage()->get_data_handle(handle);
    }

    /** sets data handle */
    dnnl::impl::status_t set_data_handle(void *handle) {
        using namespace dnnl::impl;

        void *old_handle;
        CHECK(memory_storage()->get_data_handle(&old_handle));

        if (handle != old_handle) {
            CHECK(memory_storage()->set_data_handle(handle));
        }
        return zero_pad();
    }

    /** zeros padding */
<<<<<<< HEAD
    mkldnn::impl::status_t zero_pad() const;
    mkldnn::impl::status_t zero_pad(const mkldnn::impl::exec_ctx_t &ctx) const;
=======
    dnnl::impl::status_t zero_pad() const;
>>>>>>> 31aec04b

protected:
    dnnl::impl::engine_t *engine_;
    const dnnl::impl::memory_desc_t md_;

private:
<<<<<<< HEAD
    template <mkldnn::impl::data_type_t>
    mkldnn::impl::status_t typed_zero_pad(void *ptr) const;
=======
    template <dnnl::impl::data_type_t>
    dnnl::impl::status_t typed_zero_pad() const;
>>>>>>> 31aec04b

    dnnl_memory() = delete;
    DNNL_DISALLOW_COPY_AND_ASSIGN(dnnl_memory);

    std::unique_ptr<dnnl::impl::memory_storage_t> memory_storage_;
};

#endif<|MERGE_RESOLUTION|>--- conflicted
+++ resolved
@@ -40,22 +40,14 @@
 } // namespace impl
 } // namespace dnnl
 
-<<<<<<< HEAD
-struct mkldnn_memory : public mkldnn::impl::c_compatible {
-    mkldnn_memory(mkldnn::impl::engine_t *engine,
-            const mkldnn::impl::memory_desc_t *md, unsigned flags,
-            void *handle);
-    mkldnn_memory(mkldnn::impl::engine_t *engine,
-            const mkldnn::impl::memory_desc_t *md,
-            mkldnn::impl::memory_storage_t *memory_storage,
-            bool do_zero_pad = true);
-    virtual ~mkldnn_memory() {}
-=======
 struct dnnl_memory : public dnnl::impl::c_compatible {
     dnnl_memory(dnnl::impl::engine_t *engine,
             const dnnl::impl::memory_desc_t *md, unsigned flags, void *handle);
+    dnnl_memory(dnnl::impl::engine_t *engine,
+            const dnnl::impl::memory_desc_t *md,
+            dnnl::impl::memory_storage_t *memory_storage,
+            bool do_zero_pad = true);
     virtual ~dnnl_memory() {}
->>>>>>> 31aec04b
 
     /** returns memory's engine */
     dnnl::impl::engine_t *engine() const { return engine_; }
@@ -84,25 +76,16 @@
     }
 
     /** zeros padding */
-<<<<<<< HEAD
-    mkldnn::impl::status_t zero_pad() const;
-    mkldnn::impl::status_t zero_pad(const mkldnn::impl::exec_ctx_t &ctx) const;
-=======
     dnnl::impl::status_t zero_pad() const;
->>>>>>> 31aec04b
+    dnnl::impl::status_t zero_pad(const dnnl::impl::exec_ctx_t &ctx) const;
 
 protected:
     dnnl::impl::engine_t *engine_;
     const dnnl::impl::memory_desc_t md_;
 
 private:
-<<<<<<< HEAD
-    template <mkldnn::impl::data_type_t>
-    mkldnn::impl::status_t typed_zero_pad(void *ptr) const;
-=======
     template <dnnl::impl::data_type_t>
-    dnnl::impl::status_t typed_zero_pad() const;
->>>>>>> 31aec04b
+    dnnl::impl::status_t typed_zero_pad(void *ptr) const;
 
     dnnl_memory() = delete;
     DNNL_DISALLOW_COPY_AND_ASSIGN(dnnl_memory);
