/*******************************************************************************
* Copyright 2016-2018 Intel Corporation
*
* Licensed under the Apache License, Version 2.0 (the "License");
* you may not use this file except in compliance with the License.
* You may obtain a copy of the License at
*
*     http://www.apache.org/licenses/LICENSE-2.0
*
* Unless required by applicable law or agreed to in writing, software
* distributed under the License is distributed on an "AS IS" BASIS,
* WITHOUT WARRANTIES OR CONDITIONS OF ANY KIND, either express or implied.
* See the License for the specific language governing permissions and
* limitations under the License.
*******************************************************************************/

#ifndef Z_MAGIC_HPP
#define Z_MAGIC_HPP

<<<<<<< HEAD
#define CHAIn2(a, b) a b
#define CHAIN2(a, b) CHAIn2(a, b)

=======
#define for_ for

#define CHAIn2(a, b) a b
#define CHAIN2(a, b) CHAIn2(a, b)

>>>>>>> 56ef626d
#define CONCAt2(a, b) a##b
#define CONCAT2(a, b) CONCAt2(a, b)

#define STRINGIFy(s) #s
#define STRINGIFY(s) STRINGIFy(s)

#ifdef _MSC_VER
#define PRAGMA_MACRo(x) __pragma(x)
#define PRAGMA_MACRO(x) PRAGMA_MACRo(x)
#else
#define PRAGMA_MACRo(x) _Pragma(#x)
#define PRAGMA_MACRO(x) PRAGMA_MACRo(x)
#endif

#define UNUSED(x) ((void)x)
#define MAYBE_UNUSED(x) UNUSED(x)

#if defined(_WIN32) && !defined(__GNUC__)
#define __PRETTY_FUNCTION__ __FUNCSIG__
#endif

#endif

// vim: et ts=4 sw=4 cindent cino+=l0,\:4,N-s<|MERGE_RESOLUTION|>--- conflicted
+++ resolved
@@ -17,17 +17,11 @@
 #ifndef Z_MAGIC_HPP
 #define Z_MAGIC_HPP
 
-<<<<<<< HEAD
-#define CHAIn2(a, b) a b
-#define CHAIN2(a, b) CHAIn2(a, b)
-
-=======
 #define for_ for
 
 #define CHAIn2(a, b) a b
 #define CHAIN2(a, b) CHAIn2(a, b)
 
->>>>>>> 56ef626d
 #define CONCAt2(a, b) a##b
 #define CONCAT2(a, b) CONCAt2(a, b)
 
