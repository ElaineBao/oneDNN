--- conflicted
+++ resolved
@@ -20,11 +20,8 @@
 #include "engine.hpp"
 #include "primitive.hpp"
 #include "primitive_desc.hpp"
-<<<<<<< HEAD
 #include "primitive_exec_types.hpp"
-=======
 #include "reorder_pd.hpp"
->>>>>>> 4885481f
 #include "scratchpad_debug.hpp"
 #include "stream.hpp"
 #include "utils.hpp"
@@ -167,7 +164,8 @@
 // reorder specialization
 dnnl_primitive::dnnl_primitive(const std::shared_ptr<primitive_t> &primitive,
         engine_t *engine, engine_t *src_engine, engine_t *dst_engine)
-    : primitive_(primitive)
+    : counter_(1)
+    , primitive_(primitive)
     , pd_(utils::make_unique<reorder_primitive_desc_iface_t>(
               primitive_->pd(), engine, src_engine, dst_engine)) {}
 
