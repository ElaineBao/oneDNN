--- conflicted
+++ resolved
@@ -109,19 +109,10 @@
 
 **Inputs**:
 
-<<<<<<< HEAD
-* **1**: Input tensor. The shape is :math:`N,I,S_I^r` in input format order. **Required.**
-* **2**: Convolution kernel tensor. The shape is :math:`I,O,S_K^r` in kernel format order. **Required.**
-
-**Outputs**:
-
-* **1**: ``output`` -- output tensor. The shape is `N,O,S_O^r` in input format order.
-=======
-* **1**: ``input`` - the input tensor. The format is specified by *data_format*. **Required.**
-* **2**: ``filter`` - convolution kernel tensor. The format is specified by *filter_format*. The size of the kernel is derived from the shape of this input and not specified by any attribute. **Required.**
+* **1**: ``input`` - the input tensor. The shape is :math:`N,I,S_I^r` in input format order. The format is specified by *data_format*. **Required.**
+* **2**: ``filter`` - convolution kernel tensor. The shape is :math:`I,O,S_K^r` in kernel format order. The format is specified by *filter_format*. The size of the kernel is derived from the shape of this input and not specified by any attribute. **Required.**
 * **3**: ``bias`` - a 1-D tensor adds to channel dimension of input. Broadcasting is supported. **Optional.**
 
 **Outputs**:
 
-* **1**: ``output`` -- output tensor. The format is specified by *data_format*.
->>>>>>> 924d25aa
+* **1**: ``output`` -- output tensor. The shape is `N,O,S_O^r` and he format is specified by *data_format*.
