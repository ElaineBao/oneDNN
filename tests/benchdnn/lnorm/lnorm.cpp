/*******************************************************************************
* Copyright 2019-2020 Intel Corporation
*
* Licensed under the Apache License, Version 2.0 (the "License");
* you may not use this file except in compliance with the License.
* You may obtain a copy of the License at
*
*     http://www.apache.org/licenses/LICENSE-2.0
*
* Unless required by applicable law or agreed to in writing, software
* distributed under the License is distributed on an "AS IS" BASIS,
* WITHOUT WARRANTIES OR CONDITIONS OF ANY KIND, either express or implied.
* See the License for the specific language governing permissions and
* limitations under the License.
*******************************************************************************/

#include <float.h>
#include <math.h>
#include <stddef.h>
#include <stdio.h>
#include <stdlib.h>

#include <sstream>

#include "dnnl.h"

#include "tests/test_thread.hpp"

#include "dnnl_common.hpp"
#include "dnnl_memory.hpp"
#include "norm.hpp"

#include "bnorm/bnorm.hpp"
#include "lnorm/lnorm.hpp"

using namespace bnorm;

namespace lnorm {

static int prepare_fwd(const prb_t *p, dnn_mem_t &src, dnn_mem_t &mean,
        dnn_mem_t &var, dnn_mem_t &ss) {
    /** Idea: choose src[] values so that both mean and variance are computed
     * exactly (independently of the order of the computations).
     *
     * The `exactness` is achieved via [a1]: src[i] + src[i+1] = 2 * mean.
     *
     * The variation in src is allowed in the last flex_bits bits.
     * If the sequence (L) is too big (flex_bits <= min_flex_bits), the mean
     * value is set to 0 and src is partially filled with zeros (according to
     * density so that at least want_flex_bits is reserved for src variation.
     * Once src is set, variance is computed.
     *
     * ALG_0: mean is set to 0
     * ALG_1: mean is set to 2^p, where p \in {-2, -1, ..., 4}
     * ALG_AUTO: choose between ALG_0 and ALG_1 automatically */
    const int64_t exact_bits = digits_dt(p->dt);
    const int64_t L = p->c;
    const int64_t logL = (int64_t)ceilf(log2f(L));

    assert(logL <= 0 || (1LL << (logL - 1)) < L);
    assert(L <= (1LL << logL));

    const int64_t min_flex_bits = 3;
    const int64_t want_flex_bits = MIN2(6, exact_bits / 2);

    check_alg_t alg = p->check_alg;
    if (alg == ALG_AUTO) /* choose appropriate checking algorithm */
        alg = (exact_bits - logL) / 2 - 1 >= min_flex_bits ? ALG_1 : ALG_0;

    const int64_t flex_bits = alg == ALG_0
            ? want_flex_bits /* BFloat16 has only 7 bits of mantissa */
            : MIN2(p->dt == dnnl_bf16 ? 7 : exact_bits,
                    (exact_bits - logL) / 2 - 1);

    if (flex_bits < min_flex_bits) return FAIL;

    const int64_t flex_mask = (1 << flex_bits) - 1;

    /* density: (exact_bits - log_2(L * density)) / 2 >= flex_bits */
    const float density = alg == ALG_0
            ? 1.f * (1 << (exact_bits - 2 * flex_bits)) / L
            : 1.f;
    assert((exact_bits - ceilf(log2f(L * density))) / 2 >= flex_bits);

    BENCHDNN_PRINT(6, "check_alg: %s, density = %g, flex_bits = " IFMT "\n",
            check_alg2str(alg), density, flex_bits);

    dnnl::impl::parallel_nd(p->n, [&](int64_t n) {
        const float m = alg == ALG_0 ? 0.f : 0.25f * (1 << (n % 7));
        float v = 0; /* current variance */

        float *s = (float *)src + n * p->c;
        for (int64_t c = 0; c < p->c; ++c) {
            const int64_t l = c + n * 239 * 2; // l[0] must be even

            if (alg == ALG_0 && !flip_coin(l / 2 * 257ULL, density)) {
                s[c] = 0;
                continue;
            }

            const int64_t gen = (l / 2 * 1637) & flex_mask;
            const int sgn = l % 2 == 0 ? 1 : -1; /* [a1] */
            const float f = 1.f * sgn * gen / (1 << flex_bits);

            src.set_elem(n * p->c + c, alg == ALG_0 ? f : m * (1.f + f));
            if (L % 2 && (c == L - 1)) { s[c] = m; }
            v += (s[c] - m) * (s[c] - m);
        }
        mean.set_elem(n, m);
        var.set_elem(n, v / p->c);
    });

    dnnl::impl::parallel_nd(p->c, [&](int64_t c) {
        if (p->flags & USE_SCALESHIFT) {
            ((float *)ss)[c] = 1.f / 8 * (1 << (c % 7));
            ((float *)ss)[p->c + c] = ((c % 3) - 1) * ((float *)ss)[c] / 64;
        } else {
            ((float *)ss)[c] = 1;
            ((float *)ss)[p->c + c] = 0;
        }
    });
    return OK;
}
/** @brief L = 2^k * P, P % 2 != 0 */
static void decompose2(int64_t L, int64_t &k, int64_t &P) {
    P = L;
    for (k = 0; P % 2 == 0; ++k)
        P /= 2;
}
static int prepare_bwd(const prb_t *p, dnn_mem_t &src, dnn_mem_t &d_dst,
        dnn_mem_t &mean, dnn_mem_t &var, dnn_mem_t &ss) {
    const int64_t exact_bits = 24;

    if (p->c < 2) return FAIL;

    const int64_t L = p->c;
    /** Stabilization idea...
     * Layer Normalization (unlike batch normalization) features two types of
     * accumulations in bwd step:
     * First, accumulation over n:
     *      d_gamma[c] = sum_over_n ddst[n, c] * (src[n, c] - mean[n]) * inv_sigma
     *      d_beta[c] = ...
     * Second, accumulation over c:
     *      dd_gamma[n] = sum_over_c ddst[n, c] * (src[n, c] - mean[n])
     *          * inv_sigma * gamma
     *      dd_gamma_x[n] = ...
     * that is used when computing d_src:
     *      d_src = func(dd_gamma / C, dd_gamma_x / C, ...)
     * To avoid accumulation error in the first case we will force sparsity
     * of ddst over n if d_gamma and d_beta need to be computed.
     * To get exact result of division in the second case we use the same
     * approach as in batch normalization:
     * Try to make dd_gamma = L / 2^t_dd_gamma and dd_gamma_x = L / 2^t_dd_gamma_x,
     * where both t_dd_gamma and t_dd_gamma_x are in {1, .., max_k}.
     * Currently, with no obvious reason, max_k is set to 4 for
     * reasonably small problems and to 8 for big problems.
     *
     * We might hope that division by L would be exact in that case,
     * but that might happen iff L is less than 2^exact_bits, hence
     * restriction [r1].
     * */

    int64_t k, P;
    decompose2(L, k, P);

    int64_t log2P = (int64_t)ceilf(log2f(P));
    if (log2P >= exact_bits) return FAIL; /* [r1] */

    const int64_t max_k = 4;
    if (k > max_k && exact_bits - log2P > max_k + 4) {
        log2P += (k - max_k);
        P <<= k - max_k;
        k = max_k;
    }

    const int64_t param_dd_p2 = 7; // factor_dd <- 2^{0, .., -param_dd_p2+1}
    const int64_t param_dd_gen = 32; // gen_dd <- {1, .., param_dd_gen}

    const int64_t param_f_p2 = 1; // factor_f <- 2^{-1, ..., -param_f_p2}
    const int64_t param_f_gen = 16; // gen_f <- {2, ..., param_s_gen}

    const float density
            = p->flags & USE_SCALESHIFT ? MIN2(1.f, 10.f / p->n) : 1.f;

    BENCHDNN_PRINT(5,
            "prep_bwd: k:" IFMT ", P:" IFMT " log2P:" IFMT ", density = %g\n",
            k, P, log2P, density);

    // fill gamma and beta
    for (int64_t c = 0; c < p->c; ++c) {
        if (p->flags & USE_SCALESHIFT) {
            ((float *)ss)[c] = 1.f / 2 * (1 << (c % 7));
            ((float *)ss)[p->c + c] = ((float *)ss)[c] / 64;
        } else {
            ((float *)ss)[c] = 1;
            ((float *)ss)[p->c + c] = 0;
        }
    }

    for (int64_t n = 0; n < p->n; ++n) {
        const float m = ((float *)mean)[n] = n % 2;

        /* var + eps \in {1/4, 1, 4} */
        const float ve_denom = 4.f / (1 << 2 * (n % 3));
        ((float *)var)[n] = ve_denom - p->eps;

        const int64_t dd_p2 = (n * 127 % param_dd_p2);
        const float factor_dd = 1.f / (1 << dd_p2);
        const int64_t f_p2 = 1 + (n % param_f_p2);
        const float factor_f = 1.f / (1 << f_p2);

        const float target_dd_g = factor_dd * P;
        const float target_dd_g_x = 2 * target_dd_g;

        if (!flip_coin(n, density) && n != 0 && n != p->n - 1) {
            for (int64_t c = 0; c < p->c; ++c) {
                ((float *)d_dst)[n * p->c + c] = 0;
                ((float *)src)[n * p->c + c] = m;
            }
            continue;
        }
        float dd_g = 0, dd_g_x = 0; /* current dd_gamma and dd_gamma_x */
        for (int64_t c = 0; c < p->c - 2; ++c) {
            const float g = ((float *)ss)[c];
            float &s = ((float *)src)[n * p->c + c];
            float &dd = ((float *)d_dst)[n * p->c + c];

            const int sgn_dd = dd_g < target_dd_g ? 1 : -1;
            dd = sgn_dd * factor_dd * (1 + ((c + n) * 3 % param_dd_gen));
            dd_g += dd * g;

            const int sgn_f = dd_g_x < target_dd_g_x ? 1 : -1;
            const float f = sgn_f * factor_f
                    * (2 + ((c + n) * 7 % (param_f_gen - 1)));

            dd_g_x += f * dd * g;
            s = f + m;
        }

        /* the last 2 elements in src and d_dst are set, so that:
         *      dd_gamma == target_dd_gamma
         *      dd_gamma_x == target_dd_gamma_x
         * For this we need to solve the system:
         *      d_dst[l1] * g[c1]           + d_dst[l0] * g[c0]
         *          = target_dd_gamma - dd_gamma
         *      d_dst[l1] * src[l1] * g[c1] + d_dst[l0] * src[l0] * g[c0]
         *          = target_dd_gamam_x - dd_gamma_x
         *
         * Here l0 -- last index, l1 -- last but one.
         * More over, let's assume src[l1] = 1 and src[l0] = -1. */
        int64_t l0 = n * p->c + p->c - 1;
        int64_t l1 = n * p->c + p->c - 2;

        ((float *)src)[l1] = 1.f + m;
        ((float *)src)[l0] = -1.f + m;
        const float g1 = ((float *)ss)[p->c - 2];
        const float g0 = ((float *)ss)[p->c - 1];

        float f1 = ((target_dd_g - dd_g) + (target_dd_g_x - dd_g_x)) / 2;
        float f0 = ((target_dd_g - dd_g) - (target_dd_g_x - dd_g_x)) / 2;

        ((float *)d_dst)[l1] = f1 / g1;
        ((float *)d_dst)[l0] = f0 / g0;

        if (p->dt == dnnl_bf16) { // truncate to bf16
            ((uint16_t *)(&((float *)d_dst)[l1]))[0] = 0;
            ((uint16_t *)(&((float *)d_dst)[l0]))[0] = 0;
        }
    }

    return OK;
}

static int compare(const prb_t *p, data_kind_t kind, const dnn_mem_t &fp_mem,
        const dnn_mem_t &dt_mem, res_t *r, const dnn_mem_t *ss = nullptr) {
    const char *skind = data_kind2str(kind);
    const int f32_mant_digits = 24;
    const float eps_coeff = (1 << (f32_mant_digits - digits_dt(p->dt)));
    const float eps = eps_coeff
            * (p->dir & FLAG_FWD ? (kind == DATA ? 5e-7 : 0)
                                 : (kind == DATA || kind == SS ? 2e-7 : 0));
    const int64_t N = kind == SS ? 1 : p->n;
    const int64_t C = kind == DATA ? p->c : (kind == SS ? 2 * p->c : 1);
    const auto nelems = N * C;
    r->total += nelems;

    diff_norm_t diff_norm;
    for (int64_t n = 0; n < N; n++) {
        for (int64_t c = 0; c < C; c++) {
            int64_t i = n * C + c;
            const float dt = dt_mem.get_elem(i);
            const float fp = fp_mem.get_elem(i);
            diff_norm.update(fp, dt);

            const float diff = fabsf(fp - dt);
            const float rel_diff = diff / (fabsf(fp) > FLT_MIN ? fabsf(fp) : 1);
            bool ok = (fabsf(fp) > 1e-5 ? rel_diff : diff) <= eps;

            /* When the error is larger than eps, It could be
         * due to catastrophic cancellation in final result
         * which is computed as `Y = a * X + b`.
         * When `a * X`  is close to `b` and `sign(a * X) = - sign(b)`.
         * Then large error in `a * X` could result in a final
         * result (which has a cancellation i.e. `|Y| = |a*X - (-b)|`)
         * which has no meaningful digits left in mantissa.*/
            if (!ok && (p->dir & FLAG_FWD) && kind == DATA && ss) {
                const float beta = ((float *)*ss)[p->c + c];
                /* Using an empirically derived threshold,
             * check if cancellation error
             * in `|Y| = |a*X - (-b)|` is huge.*/
                bool maybe_cancellation_error
                        = (fabsf(fp - beta)
                                  / (fabsf(fp) > FLT_MIN ? fabsf(fp) : 1))
                        > 1.0f;
                if (maybe_cancellation_error) {
                    /* Check for error in `a * X` */
                    float diff_aX = fabsf((fp - beta) - (dt - beta));
                    float rel_diff_aX = diff_aX
                            / (fabsf(fp - beta) > FLT_MIN ? fabsf(fp - beta)
                                                          : 1);
                    ok = rel_diff_aX <= eps;
                }
            }

            r->errors += !ok;

            bool dump = false || (!ok && (r->errors < 10 || verbose >= 10))
                    || (verbose >= 50 && i < 30);
            if (dump) {
                std::stringstream ss;
                if (kind == SS) {
                    ss << i / p->c << "," << i % p->c;
                } else {
                    int64_t size = kind == DATA ? N * C : N;
                    size_t ndims = kind == DATA ? p->ndims : p->ndims - 1;
                    const char *separator = "";
                    for (size_t j = 0; j < ndims; j++) {
                        size /= p->dims[j];
                        ss << separator << (i / size) % p->dims[j];
                        separator = ",";
                    }
                }
                std::string ind_str = ss.str();
                BENCHDNN_PRINT(0,
                        "[%4ld][%s%s][%s] fp:%8g dt:%8g diff:%8g rdiff:%8g\n",
                        (long)i, p->dir & FLAG_BWD ? "D_" : "", skind,
                        ind_str.c_str(), fp, dt, diff, rel_diff);
            }
        }
    }

    diff_norm.done();

    if (r->errors || verbose >= 5) {
        const int vl = r->errors ? 0 : 2;
        BENCHDNN_PRINT(vl,
                "@@@ [%s%s] diff: l0(``%g``) "
                "l1:(%g,%g,%g,``%g``) "
                "l2:(%g,%g,%g,``%g``) "
                "l8:(%g,%g,%g,``%g``)\n",
                p->dir & FLAG_BWD ? "D_" : "", skind,
                diff_norm.rel_diff(norm_t::L0), diff_norm.a_[norm_t::L1],
                diff_norm.b_[norm_t::L1], diff_norm.diff_[norm_t::L1],
                diff_norm.rel_diff(norm_t::L1), diff_norm.a_[norm_t::L2],
                diff_norm.b_[norm_t::L2], diff_norm.diff_[norm_t::L2],
                diff_norm.rel_diff(norm_t::L2), diff_norm.a_[norm_t::L8],
                diff_norm.b_[norm_t::L8], diff_norm.diff_[norm_t::L8],
                diff_norm.rel_diff(norm_t::L8));
    }

    if (r->errors) r->state = FAILED;

    if (r->state == UNTESTED) r->state = PASSED; /* optimism */

    return r->state == FAILED ? FAIL : OK;
}

static int init_pd(const engine_t &engine_tgt, const prb_t *p,
        dnnl_primitive_desc_t &lpd, res_t *r, dir_t dir,
        const_dnnl_primitive_desc_t hint) {
    dnnl_layer_normalization_desc_t ld;
    dnnl_memory_desc_t data_d, stat_d;

    const int64_t *data_dims = &p->dims[0];

    DNN_SAFE(dnnl_memory_desc_init_by_tag(&data_d, p->ndims, data_dims, p->dt,
                     convert_tag(p->tag, p->ndims)),
            WARN);

    const dnnl_memory_desc_t *stat_d_ptr = NULL;
    if (p->stat_tag != tag::undef) {
        DNN_SAFE(dnnl_memory_desc_init_by_tag(&stat_d, p->ndims - 1, data_dims,
                         dnnl_f32, convert_tag(p->stat_tag, p->ndims - 1)),
                WARN);
        stat_d_ptr = &stat_d;
    }

    auto flags = (dnnl_normalization_flags_t)p->flags;
    if (p->dir & FLAG_FWD) {
        auto prop = p->dir & FLAG_INF ? dnnl_forward_inference
                                      : dnnl_forward_training;
        DNN_SAFE(dnnl_layer_normalization_forward_desc_init(
                         &ld, prop, &data_d, stat_d_ptr, p->eps, flags),
                WARN);
    } else {
        dnnl_memory_desc_t diff_data_d;
        DNN_SAFE(dnnl_memory_desc_init_by_tag(&diff_data_d, p->ndims, data_dims,
                         p->dt, dnnl_format_tag_any),
                WARN);
        auto prop = p->dir & FLAG_WEI ? dnnl_backward : dnnl_backward_data;
        DNN_SAFE(dnnl_layer_normalization_backward_desc_init(&ld, prop,
                         &diff_data_d, &data_d, stat_d_ptr, p->eps, flags),
                WARN);
    }

    dnnl_primitive_desc_t hint_fwd_pd = NULL;
    if (p->dir & FLAG_BWD) {
        dnnl_layer_normalization_desc_t ld_fwd;
        DNN_SAFE(dnnl_layer_normalization_forward_desc_init(&ld_fwd,
                         dnnl_forward_training, &data_d, stat_d_ptr, p->eps,
                         flags),
                WARN);
        dnnl_status_t init_fwd_status = dnnl_primitive_desc_create(
                &hint_fwd_pd, &ld_fwd, NULL, engine_tgt, NULL);
        if (init_fwd_status == dnnl_unimplemented)
            return r->state = UNIMPLEMENTED, OK;
        else
            SAFE(init_fwd_status, WARN);
    }

    auto dnnl_attr = create_dnnl_attr(p->attr);

    dnnl_status_t init_status = dnnl_primitive_desc_create(
            &lpd, &ld, dnnl_attr, engine_tgt, hint_fwd_pd);

    dnnl_primitive_desc_destroy(hint_fwd_pd);
    dnnl_primitive_attr_destroy(dnnl_attr);

    if (init_status == dnnl_unimplemented)
        return r->state = UNIMPLEMENTED, OK;
    else
        SAFE(init_status, WARN);

<<<<<<< HEAD
    const char *impl_str = query_impl_info(lpd);
    if (maybe_skip(impl_str)) {
        BENCHDNN_PRINT(2, "SKIPPED: oneDNN implementation: %s\n", impl_str);
        DNN_SAFE(dnnl_primitive_desc_destroy(lpd), WARN);
        return r->state = SKIPPED, OK;
    } else {
        BENCHDNN_PRINT(5, "oneDNN implementation: %s\n", impl_str);
        if (!strstr(impl_str, "jit")) {
=======
    r->impl_name = query_impl_info(lpd);
    if (maybe_skip(r->impl_name)) {
        BENCHDNN_PRINT(2, "SKIPPED: oneDNN implementation: %s\n",
                r->impl_name.c_str());
        DNN_SAFE(dnnl_primitive_desc_destroy(lpd), WARN);
        return r->state = SKIPPED, OK;
    } else {
        BENCHDNN_PRINT(5, "oneDNN implementation: %s\n", r->impl_name.c_str());
        if (!strstr(r->impl_name.c_str(), "jit")) {
>>>>>>> e2cf4939
            BENCHDNN_PRINT(2, "WARNING: %s",
                    "accuracy of the implementation being tested "
                    "depends on the compiler and might give "
                    "false-positives.\n");
            BENCHDNN_PRINT(2, "         %s",
                    "please consider recompiling the sources with"
                    " `-prec-div -fp-model precise` for a reliable testing.\n");
        }
    }

    return OK;
}

int doit(const prb_t *p, res_t *r) {
    if (bench_mode == LIST) return r->state = LISTED, OK;
    engine_t engine_tgt;

    dnnl_primitive_t l;
    SAFE(init_prim(&l, init_pd, engine_tgt, p, r), WARN);
    if (r->state == SKIPPED || r->state == UNIMPLEMENTED) return OK;

    const_dnnl_primitive_desc_t const_pd;
    DNN_SAFE(dnnl_primitive_get_primitive_desc(l, &const_pd), CRIT);

    if (dnn_mem_t::check_mem_size(const_pd) != OK) {
        DNN_SAFE_V(dnnl_primitive_destroy(l));
        return r->state = SKIPPED, OK;
    }

    const auto q = [&](int index = 0) -> const dnnl_memory_desc_t & {
        return *dnnl_primitive_desc_query_md(
                const_pd, dnnl_query_exec_arg_md, index);
    };

    const auto &data_md = q(DNNL_ARG_SRC);
    const auto &mean_md = q(DNNL_ARG_MEAN);
    const auto &var_md = q(DNNL_ARG_VARIANCE);
    const auto &ss_md = q(DNNL_ARG_SCALE_SHIFT);
    const auto &scratchpad_md = q(DNNL_ARG_SCRATCHPAD);

    const auto fp = dnnl_f32;
    const auto tag = get_abx_tag(p->ndims);

    dnn_mem_t src_fp(data_md, fp, tag, engine_tgt);
    dnn_mem_t src_dt(data_md, engine_tgt);

    dnn_mem_t &dst_fp = src_fp; // in-place reference
    dnn_mem_t placeholder_dst_dt;
    if (!p->inplace) { placeholder_dst_dt = dnn_mem_t(data_md, engine_tgt); }
    dnn_mem_t &dst_dt = p->inplace ? src_dt : placeholder_dst_dt;

    // On inference w/o global stats the layer norm doesn't require stat
    // memories. Hence, we need to prepare the mean_fp and var_fp ourselves.
    const auto stat_ndims = p->ndims - 1;
    const auto stat_tag = get_abx_tag(stat_ndims);
    dnn_mem_t mean_fp(stat_ndims, data_md.dims, fp, stat_tag, engine_tgt);
    dnn_mem_t mean_dt(mean_md, engine_tgt);

    dnn_mem_t var_fp(stat_ndims, data_md.dims, fp, stat_tag, engine_tgt);
    dnn_mem_t var_dt(var_md, engine_tgt);

    dnn_mem_t ss_fp(ss_md, fp, get_abx_tag(ss_md.ndims), engine_tgt);
    dnn_mem_t ss_dt(ss_md, engine_tgt);
    dnn_mem_t d_ss_fp(ss_md, fp, get_abx_tag(ss_md.ndims), engine_tgt);
    dnn_mem_t d_ss_dt(ss_md, engine_tgt);

    dnn_mem_t scratchpad_dt(scratchpad_md, engine_tgt);

    dnn_mem_t d_dst_dt, placeholder_d_src_dt;

    args_t args;

    if (p->dir & FLAG_FWD) {
        if (prepare_fwd(p, src_fp, mean_fp, var_fp, ss_fp) != OK) {
            DNN_SAFE_V(dnnl_primitive_destroy(l));
            return r->state = MISTRUSTED, OK;
        }

        SAFE(src_dt.reorder(src_fp), WARN);
        if (p->flags & GLOB_STATS) {
            /* prepare mean & var if they are inputs */
            SAFE(mean_dt.reorder(mean_fp), WARN);
            SAFE(var_dt.reorder(var_fp), WARN);
        }
        if (p->flags & USE_SCALESHIFT) { SAFE(ss_dt.reorder(ss_fp), WARN); }

        args.set(DNNL_ARG_SRC, src_dt);
        args.set(DNNL_ARG_DST, dst_dt);
        args.set(DNNL_ARG_MEAN, mean_dt);
        args.set(DNNL_ARG_VARIANCE, var_dt);
        args.set(DNNL_ARG_SCALE_SHIFT, ss_dt);
        args.set(DNNL_ARG_SCRATCHPAD, scratchpad_dt);

        DNN_SAFE(execute_and_wait(l, engine_tgt, args), WARN);

        if (bench_mode & CORR) {
            compute_ref_fwd(p, src_fp, mean_fp, var_fp, ss_fp, dst_fp);
            if (!(p->flags & GLOB_STATS) && !(p->dir & FLAG_INF)) {
                dnn_mem_t mean(mean_dt, fp, stat_tag, engine_tgt);
                dnn_mem_t var(var_dt, fp, stat_tag, engine_tgt);
                SAFE(compare(p, MEAN, mean_fp, mean, r), WARN);
                SAFE(compare(p, VAR, var_fp, var, r), WARN);
            }
            dnn_mem_t dst(dst_dt, fp, tag, engine_tgt);
            SAFE(compare(p, DATA, dst_fp, dst, r, &ss_fp), WARN);
        }
    } else {
        const auto &d_data_md = q(DNNL_ARG_DIFF_DST);

        dnn_mem_t d_dst_fp(d_data_md, fp, tag, engine_tgt);
        d_dst_dt = dnn_mem_t(d_data_md, engine_tgt);

        dnn_mem_t &d_src_fp = d_dst_fp; // in-place in ref code
        if (!p->inplace) {
            placeholder_d_src_dt = dnn_mem_t(d_data_md, engine_tgt);
        }
        dnn_mem_t &d_src_dt = p->inplace ? d_dst_dt : placeholder_d_src_dt;

        if (prepare_bwd(p, src_fp, d_dst_fp, mean_fp, var_fp, ss_fp) != OK) {
            DNN_SAFE_V(dnnl_primitive_destroy(l));
            return r->state = MISTRUSTED, OK;
        }

        SAFE(src_dt.reorder(src_fp), WARN);
        SAFE(d_dst_dt.reorder(d_dst_fp), WARN);
        SAFE(mean_dt.reorder(mean_fp), WARN);
        SAFE(var_dt.reorder(var_fp), WARN);
        if (p->flags & USE_SCALESHIFT) { SAFE(ss_dt.reorder(ss_fp), WARN); }

        args.set(DNNL_ARG_SRC, src_dt);
        args.set(DNNL_ARG_DIFF_DST, d_dst_dt);
        args.set(DNNL_ARG_DIFF_SRC, d_src_dt);
        args.set(DNNL_ARG_MEAN, mean_dt);
        args.set(DNNL_ARG_VARIANCE, var_dt);
        args.set(DNNL_ARG_SCALE_SHIFT, ss_dt);
        args.set(DNNL_ARG_DIFF_SCALE_SHIFT, d_ss_dt);
        args.set(DNNL_ARG_SCRATCHPAD, scratchpad_dt);

        DNN_SAFE(execute_and_wait(l, engine_tgt, args), WARN);

        if (bench_mode & CORR) {
            compute_ref_bwd(p, src_fp, mean_fp, var_fp, d_dst_fp, ss_fp,
                    d_src_fp, d_ss_fp);
            if ((p->flags & USE_SCALESHIFT) && (p->dir & FLAG_WEI)) {
                SAFE(compare(p, SS, d_ss_fp, d_ss_dt, r), WARN);
            }
            dnn_mem_t d_src(d_src_dt, fp, tag, engine_tgt);
            SAFE(compare(p, DATA, d_src_fp, d_src, r), WARN);
        }
    }

    measure_perf(r->timer, engine_tgt, l, args);

    DNN_SAFE_V(dnnl_primitive_destroy(l));

    return OK;
}

} // namespace lnorm<|MERGE_RESOLUTION|>--- conflicted
+++ resolved
@@ -441,16 +441,6 @@
     else
         SAFE(init_status, WARN);
 
-<<<<<<< HEAD
-    const char *impl_str = query_impl_info(lpd);
-    if (maybe_skip(impl_str)) {
-        BENCHDNN_PRINT(2, "SKIPPED: oneDNN implementation: %s\n", impl_str);
-        DNN_SAFE(dnnl_primitive_desc_destroy(lpd), WARN);
-        return r->state = SKIPPED, OK;
-    } else {
-        BENCHDNN_PRINT(5, "oneDNN implementation: %s\n", impl_str);
-        if (!strstr(impl_str, "jit")) {
-=======
     r->impl_name = query_impl_info(lpd);
     if (maybe_skip(r->impl_name)) {
         BENCHDNN_PRINT(2, "SKIPPED: oneDNN implementation: %s\n",
@@ -460,7 +450,6 @@
     } else {
         BENCHDNN_PRINT(5, "oneDNN implementation: %s\n", r->impl_name.c_str());
         if (!strstr(r->impl_name.c_str(), "jit")) {
->>>>>>> e2cf4939
             BENCHDNN_PRINT(2, "WARNING: %s",
                     "accuracy of the implementation being tested "
                     "depends on the compiler and might give "
