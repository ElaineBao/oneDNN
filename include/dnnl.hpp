--- conflicted
+++ resolved
@@ -913,6 +913,16 @@
     }
 #endif
 
+#if DNNL_WITH_SYCL
+    /// Constructs an engine from SYCL device and context objects.
+    ///
+    /// @param akind The kind of engine to construct.
+    /// @param dev SYCL device.
+    /// @param ctx SYCL context.
+    DNNL_API engine(kind akind, const cl::sycl::device &dev,
+            const cl::sycl::context &ctx);
+#endif
+
     /// Constructs an engine based on a primitive from the primitive
     /// descriptor @p pd by querying its engine.
     ///
@@ -953,6 +963,14 @@
                 "could not get an OpenCL device fron an engine");
         return device;
     }
+#endif
+
+#if DNNL_WITH_SYCL
+    /// Returns the underlying SYCL context object.
+    cl::sycl::context DNNL_API get_sycl_context() const;
+
+    /// Returns the underlying SYCL device object.
+    cl::sycl::device DNNL_API get_sycl_device() const;
 #endif
 
     /// Returns the engine of a primitive descriptor.
@@ -1053,6 +1071,17 @@
                 "could not get an OpenCL command queue from a stream");
         return queue;
     }
+#endif
+
+#if DNNL_WITH_SYCL
+    /// Constructs a stream for the specified engine and the SYCL queue.
+    ///
+    /// @param eng Engine object to use for the stream.
+    /// @param aqueue SYCL queue to use for the stream.
+    DNNL_API stream(const engine &eng, cl::sycl::queue &aqueue);
+
+    /// Returns the underlying SYCL queue object.
+    cl::sycl::queue DNNL_API get_sycl_queue() const;
 #endif
 
     /// Waits for all primitives executing in the stream to finish.
@@ -1208,33 +1237,6 @@
     ///    of the same tensor: the outermost dimension (`a`) becomes the
     ///    innermost one.
     ///
-<<<<<<< HEAD
-    /// @param kind The kind of engine to construct.
-    /// @param device The OpenCL device that this engine will encapsulate.
-    /// @param context The OpenCL context (containing the device) that this
-    ///     engine will use for all operations.
-    engine(kind kind, cl_device_id device, cl_context context) {
-        dnnl_engine_t engine;
-        error::wrap_c_api(dnnl_engine_create_ocl(
-                                  &engine, convert_to_c(kind), device, context),
-                "could not create an engine");
-        reset(engine);
-    }
-#endif
-
-#if DNNL_WITH_SYCL
-    /// Constructs an engine from SYCL device and context objects.
-    ///
-    /// @param akind The kind of engine to construct.
-    /// @param dev SYCL device.
-    /// @param ctx SYCL context.
-    DNNL_API engine(kind akind, const cl::sycl::device &dev,
-            const cl::sycl::context &ctx);
-#endif
-
-    /// Constructs an engine based on a primitive from the primitive
-    /// descriptor @p pd by querying its engine.
-=======
     ///  - Domain-specific names, i.e. names that make sense only in the
     ///    context of a certain domain, such as CNN. These names are
     ///    aliases to the corresponding domain-agnostic tags and used mostly
@@ -1247,7 +1249,6 @@
     ///    in order: batch, channels, spatial.  In other words, batch
     ///    corresponds to the first logical dimension (`a`), and channels
     ///    correspond to the second one (`b`).
->>>>>>> d5f6d0bb
     ///
     /// The following domain-specific notation applies to memory format tags:
     ///  - @c 'n' denotes the mini-batch dimension
@@ -1267,362 +1268,6 @@
         /// select a format automatically.
         any = dnnl_format_tag_any,
 
-<<<<<<< HEAD
-    /// Returns the kind of the engine.
-    /// @returns The kind of the engine.
-    kind get_kind() const {
-        dnnl_engine_kind_t kind;
-        error::wrap_c_api(dnnl_engine_get_kind(get(), &kind),
-                "could not get kind of an engine");
-        return static_cast<engine::kind>(kind);
-    }
-
-#if DNNL_GPU_RUNTIME == DNNL_RUNTIME_OCL
-    /// Returns the OpenCL context associated with the engine.
-    /// @returns OpenCL context.
-    cl_context get_ocl_context() const {
-        cl_context context = nullptr;
-        error::wrap_c_api(dnnl_engine_get_ocl_context(get(), &context),
-                "could not get an OpenCL context fron an engine");
-        return context;
-    }
-
-    /// Returns the OpenCL device associated with the engine.
-    /// @returns OpenCL device.
-    cl_device_id get_ocl_device() const {
-        cl_device_id device = nullptr;
-        error::wrap_c_api(dnnl_engine_get_ocl_device(get(), &device),
-                "could not get an OpenCL device fron an engine");
-        return device;
-    }
-#endif
-
-#if DNNL_WITH_SYCL
-    /// Returns the underlying SYCL context object.
-    cl::sycl::context DNNL_API get_sycl_context() const;
-
-    /// Returns the underlying SYCL device object.
-    cl::sycl::device DNNL_API get_sycl_device() const;
-#endif
-
-    /// Returns the engine of a primitive descriptor.
-    ///
-    /// @param pd The primitive descriptor to query.
-    /// @returns A weak handle to the engine that the primitive descriptor was
-    ///     created with.
-    template <class primitive_desc>
-    static engine query(const primitive_desc &pd) {
-        return query(pd, dnnl::query::engine);
-    }
-
-private:
-    static dnnl_engine_kind_t convert_to_c(kind kind) {
-        return static_cast<dnnl_engine_kind_t>(kind);
-    }
-
-    template <class primitive_desc>
-    static engine query(const primitive_desc &pd, dnnl::query what) {
-        dnnl_engine_t c_engine;
-        error::wrap_c_api(dnnl_primitive_desc_query(pd.get(),
-                                  dnnl::convert_to_c(what), 0, &c_engine),
-                "could not get an engine from a primitive_desc");
-        return engine(c_engine, true);
-    }
-};
-
-/// @} dnnl_api_engine
-
-/// @addtogroup dnnl_api_stream Stream
-///
-/// An encapsulation of execution context tied to a particular engine.
-///
-/// @sa @ref dev_guide_basic_concepts
-///
-/// @{
-
-/// @cond DO_NOT_DOCUMENT_THIS
-template <>
-struct handle_traits<dnnl_stream_t> {
-    static constexpr auto destructor = &dnnl_stream_destroy;
-};
-/// @endcond
-
-/// An execution stream.
-struct stream : public handle<dnnl_stream_t> {
-    using handle::handle;
-
-    /// Stream flags. Can be combined using the bitwise OR operator.
-    enum class flags : unsigned {
-        /// Default order execution. Either in-order or out-of-order depending
-        /// on the engine runtime
-        default_order = dnnl_stream_default_order,
-        /// In-order execution.
-        in_order = dnnl_stream_default_order,
-        /// Out-of-order execution.
-        out_of_order = dnnl_stream_out_of_order,
-        /// Default stream configuration.
-        default_flags = dnnl_stream_default_flags,
-    };
-
-    /// Constructs an empty stream. An empty stream cannot be used in any
-    /// operations.
-    stream() = default;
-
-    /// Constructs a stream for the specified engine and with behavior
-    /// controlled by the specified flags.
-    ///
-    /// @param engine Engine to create the stream on.
-    /// @param flags Flags controlling stream behavior.
-    stream(const engine &engine, flags flags = flags::default_flags) {
-        dnnl_stream_t stream;
-        error::wrap_c_api(dnnl_stream_create(&stream, engine.get(),
-                                  static_cast<dnnl_stream_flags_t>(flags)),
-                "could not create a stream");
-        reset(stream);
-    }
-
-#if DNNL_GPU_RUNTIME == DNNL_RUNTIME_OCL
-    /// Constructs a stream for the specified engine and the OpenCL queue.
-    ///
-    /// @param engine Engine to create the stream on.
-    /// @param queue OpenCL queue to use for the stream.
-    stream(const engine &engine, cl_command_queue queue) {
-        dnnl_stream_t stream;
-        error::wrap_c_api(dnnl_stream_create_ocl(&stream, engine.get(), queue),
-                "could not create a stream");
-        reset(stream);
-    }
-
-    /// Returns the underlying OpenCL queue object.
-    /// @returns OpenCL queue.
-    cl_command_queue get_ocl_command_queue() const {
-        cl_command_queue queue = nullptr;
-        error::wrap_c_api(dnnl_stream_get_ocl_command_queue(get(), &queue),
-                "could not get an OpenCL command queue from a stream");
-        return queue;
-    }
-#endif
-
-#if DNNL_WITH_SYCL
-    /// Constructs a stream for the specified engine and the SYCL queue.
-    ///
-    /// @param eng Engine object to use for the stream.
-    /// @param aqueue SYCL queue to use for the stream.
-    DNNL_API stream(const engine &eng, cl::sycl::queue &aqueue);
-
-    /// Returns the underlying SYCL queue object.
-    cl::sycl::queue DNNL_API get_sycl_queue() const;
-#endif
-
-    /// Waits for all primitives executing in the stream to finish.
-    /// @returns The stream itself.
-    stream &wait() {
-        error::wrap_c_api(
-                dnnl_stream_wait(get()), "could not wait on a stream");
-        return *this;
-    }
-};
-
-DNNL_DEFINE_BITMASK_OPS(stream::flags)
-
-/// @} dnnl_api_stream
-
-/// @addtogroup dnnl_api_memory Memory
-///
-/// A container that describes and stores data. Memory objects can contain
-/// data of various data types and formats. There are two levels of
-/// abstraction:
-///
-/// 1. **Memory descriptor** -- engine-agnostic logical description of data
-///     (number of dimensions, dimension sizes, and data type), and,
-///     optionally, the information about the physical format of data in
-///     memory. If this information is not known yet, a memory descriptor can
-///     be created with #dnnl_format_tag_any. This allows compute-intensive
-///     primitives to chose the most appropriate format for the computations.
-///     The user is then responsible for reordering their data into the new
-///     format if the formats do not match.
-///
-///     A memory descriptor can be initialized either by calling
-///     dnnl_memory_desc_init_by_tag() or dnnl_memory_desc_init_by_strides()
-///     functions, or by directly setting the values in the dnnl_memory_desc_t
-///     structure.
-///
-///     @warning
-///         The latter approach requires deep knowledge of how the physical
-///         data representation is mapped to the structure and is discouraged.
-///         The @ref dev_guide_understanding_memory_formats topic should shed
-///         some light on that.
-///
-///     User can query amount of memory required by a memory descriptor using
-///     the dnnl_memory_desc_get_size() function. As described in @ref
-///     dev_guide_understanding_memory_formats, the size of data in general
-///     cannot be computed as the product of dimensions multiplied by the size
-///     of the data type. So users are required to use this function for
-///     better code portability.
-///
-///     Two memory descriptors can be compared with dnnl_memory_desc_equal().
-///     The comparison is especially useful when checking whether it is
-///     necessary to reorder data from the user's data format to a primitive's
-///     format.
-///
-/// 2. **Memory object** -- an engine-specific object that handles the data
-///     and its description (a memory descriptor). For the CPU engine, the
-///     data handle is simply a pointer to @c void. The data handle can be
-///     queried using dnnl_memory_get_data_handle() and set using
-///     dnnl_memory_set_data_handle(). The latter function always sets the
-///     memory in the padding region to zero, which is the invariant
-///     maintained by all the primitives in DNNL.  See @ref
-///     dev_guide_understanding_memory_formats for more details. A memory
-///     object can be created using dnnl_memory_create() function. A memory
-///     object can also be queried for the underlying memory descriptor and
-///     for its engine using dnnl_memory_get_memory_desc() and
-///     dnnl_memory_get_engine() functions.
-///
-/// Along with ordinary memory with all dimensions being positive, Intel DNNL
-/// supports *zero-volume* (or just *zero*) memory with one or more dimensions
-/// set to zero.  This is to support the NumPy\* convention.  If a zero memory
-/// is passed to a primitive, the primitive does not perform any computations
-/// on this memory. For example:
-///
-/// - A convolution primitive with `(0 batch, 3 input channels, 13 height,
-/// 13 width)` source and `(16 output channels, 3 input channels, 3 height, 3
-/// width)` weights would produce `(0 batch, 16 output channels,
-/// 11 height, 11 width)` destination (assuming strides are `1` and paddings
-/// are zero) and perform zero multiply-add operations.
-///
-/// - A concat primitive of three memories of shapes `(3, 4, 13, 13)`,
-/// `(3, 0, 13, 13)`, and `(3, 1, 13, 13)` along the second axis would
-/// produce the output of the shape `(3, 5, 13, 13)`, effectively ignoring
-/// the second input (however, if the user created a concatenation
-/// primitive descriptor with three inputs they should also provide all
-/// three memories to the concatenation primitive, including the one with
-/// zero second dimension).
-///
-/// - However, DNNL would return an error when attempting to create a
-/// convolution with zero memory passed for weights because such a
-/// convolution is not well-defined:
-/// ~~~
-/// dst(1, 16, 11, 11) <-- src(1, 0, 13, 13) (*) weights(16, 0, 3, 3)
-/// ~~~
-/// It is not clear whether the values in the destination be zeroes or
-/// just not accessed at all. Moreover, computations for weights gradient
-/// primitives are not well defined in such cases.
-///
-/// Data handle of *zero-volume* memory is never accessed and hence can be
-/// unset (NULL in case of CPU engine).
-///
-/// @sa @ref dev_guide_understanding_memory_formats
-///
-/// @{
-
-/// Memory object.
-///
-/// A memory object encapsulates a handle to a memory buffer allocated on a
-/// specific engine, tensor dimensions, data type, and memory format, which is
-/// the way tensor indices map to offsets in linear memory space. Memory
-/// objects are passed to primitives during execution.
-struct memory : public handle<dnnl_memory_t> {
-    /// Integer type for representing dimension sizes and indices.
-    typedef dnnl_dim_t dim;
-    /// Vector of dimensions. Implementations are free to force a limit on the
-    /// vector's length.
-    typedef std::vector<dim> dims;
-
-    /// Helper function that validates that an `std::vector` of dimensions can
-    /// be safely converted to the C API array ::dnnl_dims_t. Throws if
-    /// validation fails.
-    ///
-    /// @param v Vector of dimensions.
-    template <typename T>
-    static void validate_dims(const std::vector<T> &v) {
-        if (v.size() > DNNL_MAX_NDIMS)
-            DNNL_THROW_ERROR(dnnl_invalid_arguments, "dimensions are invalid");
-    }
-
-    /// Data type specification
-    enum class data_type {
-        /// Undefined data type (used for empty memory descriptors).
-        undef = dnnl_data_type_undef,
-        /// 16-bit/half-precision floating point.
-        f16 = dnnl_f16,
-        /// non-standard 16-bit floating point with 7-bit mantissa.
-        bf16 = dnnl_bf16,
-        /// 32-bit/single-precision floating point.
-        f32 = dnnl_f32,
-        /// 32-bit signed integer.
-        s32 = dnnl_s32,
-        /// 8-bit signed integer.
-        s8 = dnnl_s8,
-        /// 8-bit unsigned integer.
-        u8 = dnnl_u8,
-    };
-
-    /// Memory format kind
-    enum class format_kind {
-        /// Undefined memory format kind, used for empty memory descriptors.
-        undef = dnnl_format_kind_undef,
-        /// Unspecified format kind.
-        /// The primitive selects a format automatically.
-        any = dnnl_format_kind_any,
-        /// A tensor in a generic format described by the stride and blocking
-        /// values in each dimension. See @ref dnnl_blocking_desc_t for more
-        /// information.
-        blocked = dnnl_blocked,
-        /// Weights format used in 8bit Winograd convolution.
-        wino = dnnl_format_kind_wino,
-        /// Packed weights format used in RNN.
-        packed = dnnl_format_kind_rnn_packed,
-    };
-
-    /// Memory format tag specification.
-    ///
-    /// Memory format tags can be further divided into two categories:
-    ///
-    ///  - Domain-agnostic names, i.e. names that do not depend on the tensor
-    ///    usage in the specific primitive. These names use letters from `a`
-    ///    to `l` to denote logical dimensions and form the order in which the
-    ///    dimensions are laid in memory. For example,
-    ///    #dnnl::memory::format_tag::ab is used to denote a 2D tensor where the
-    ///    second logical dimension (denoted as `b`) is the innermost, i.e.
-    ///    has stride = 1, and the first logical dimension (`a`) is laid out in
-    ///    memory with stride equal to the size of the second dimension. On the
-    ///    other hand, #dnnl::memory::format_tag::ba is the transposed version
-    ///    of the same tensor: the outermost dimension (`a`) becomes the
-    ///    innermost one.
-    ///
-    ///  - Domain-specific names, i.e. names that make sense only in the
-    ///    context of a certain domain, such as CNN. These names are
-    ///    aliases to the corresponding domain-agnostic tags and used mostly
-    ///    for convenience. For example, #dnnl::memory::format_tag::nc
-    ///    is used to denote 2D CNN activations tensor memory format, where
-    ///    the channels dimension is the innermost one and the batch dimension
-    ///    is the outermost one. Moreover, #dnnl::memory::format_tag::nc is
-    ///    an alias for #dnnl::memory::format_tag::ab, because for DNNL
-    ///    CNN primitives the logical dimensions of activations tensors come
-    ///    in order: batch, channels, spatial.  In other words, batch
-    ///    corresponds to the first logical dimension (`a`), and channels
-    ///    correspond to the second one (`b`).
-    ///
-    /// The following domain-specific notation applies to memory format tags:
-    ///  - @c 'n' denotes the mini-batch dimension
-    ///  - @c 'c' denotes a channels dimension
-    ///  - When there are multiple channel dimensions (for example,
-    ///    in convolution weights tensor), @c 'i' and @c 'o' denote dimensions
-    ///    of input and output channels
-    ///  - @c 'c' denotes a groups dimension for convolution weights
-    ///  - @c 'd', @c 'h', and @c 'w' denote spatial depth, height, and width
-    ///    respectively
-    ///
-    /// See @ref dnnl_format_tag_t for a detailed description.
-    enum class format_tag {
-        /// Undefined memory format tag
-        undef = dnnl_format_tag_undef,
-        /// Placeholder memory format tag. Used to instruct the primitive to
-        /// select a format automatically.
-        any = dnnl_format_tag_any,
-
-=======
->>>>>>> d5f6d0bb
         /// plain 1D tensor
         a = dnnl_a,
 
@@ -2269,6 +1914,21 @@
     // of a parameter.
     memory() = default;
 
+#if DNNL_WITH_SYCL
+    /// Constructs a memory object.
+    ///
+    /// @param md Memory descriptor.
+    /// @param engine Engine.
+    /// @param ahandle handle.
+    memory(const desc &md, const engine &engine, void *ahandle)
+#ifdef DNNL_USE_DPCPP_USM
+        : memory(with_sycl_tag {}, md, engine, ahandle, true) {
+    }
+#else
+        : memory(with_sycl_tag {}, md, engine, ahandle, false) {
+    }
+#endif
+#else
     /// Constructs a memory object.
     ///
     /// Unless @p handle is equal to DNNL_MEMORY_NONE, the constructed memory
@@ -2295,6 +1955,21 @@
                 "could not create a memory object");
         reset(result);
     }
+#endif
+
+#if DNNL_WITH_SYCL && defined(DNNL_USE_SYCL_BUFFERS)
+    /// Constructs a memory object from a SYCL buffer.
+    ///
+    /// @param md Memory descriptor.
+    /// @param engine Engine.
+    /// @param buf SYCL buffer.
+    template <typename T, int ndims = 1>
+    memory(const desc &md, const engine &engine,
+            cl::sycl::buffer<T, ndims> &buf)
+        : memory(md, engine, DNNL_MEMORY_NONE) {
+        set_sycl_buffer(buf);
+    }
+#endif
 
     /// Constructs a memory object.
     ///
@@ -2427,12 +2102,59 @@
     }
 #endif
 
+#if DNNL_WITH_SYCL && defined(DNNL_USE_SYCL_BUFFERS)
+    /// Returns the underlying SYCL buffer object.
+    ///
+    /// @tparam T Type of the requested buffer.
+    /// @tparam ndims Number of dimensions of the requested buffer.
+    template <typename T, int ndims = 1>
+    cl::sycl::buffer<T, ndims> get_sycl_buffer(size_t *offset = nullptr) const {
+        static_assert(ndims == 1, "only 1D buffers supported");
+
+        void *handle_ptr;
+        error::wrap_c_api(dnnl_memory_get_data_handle(get(), &handle_ptr),
+                "could not get SYCL buffer object");
+
+        // XXX: workaround for ComputeCpp
+        // ComputeCpp fails to construct zero-range buffer
+        if (!handle_ptr)
+            return cl::sycl::buffer<T, ndims>(cl::sycl::range<1>(1));
+
+        auto &buf_u8 = *static_cast<cl::sycl::buffer<uint8_t, 1> *>(handle_ptr);
+        if (offset) *offset = 0;
+        auto range = cl::sycl::range<1>(buf_u8.get_size() / sizeof(T));
+        return buf_u8.reinterpret<T, 1>(range);
+    }
+
+    /// Sets the underlying buffer to the given SYCL buffer.
+    ///
+    /// @tparam T Type of the buffer.
+    /// @tparam ndims Number of dimensions of the buffer.
+    /// @param buf SYCL buffer.
+    template <typename T, int ndims>
+    void set_sycl_buffer(cl::sycl::buffer<T, ndims> &buf) {
+        auto range = cl::sycl::range<1>(buf.get_size());
+        auto buf_u8 = buf.template reinterpret<uint8_t, 1>(range);
+        error::wrap_c_api(dnnl_memory_set_data_handle(
+                                  get(), static_cast<void *>(&buf_u8)),
+                "could not set SYCL buffer object");
+    }
+#endif
+
     static dnnl_data_type_t convert_to_c(data_type data_type) {
         return static_cast<dnnl_data_type_t>(data_type);
     }
     static dnnl_format_tag_t convert_to_c(format_tag format) {
         return static_cast<dnnl_format_tag_t>(format);
     }
+
+private:
+#if DNNL_WITH_SYCL
+    struct with_sycl_tag {};
+
+    DNNL_API memory(with_sycl_tag, const desc &md, const engine &engine,
+            void *ahandle, bool is_usm);
+#endif
 };
 
 inline bool operator==(dnnl_data_type_t a, memory::data_type b) {
@@ -2897,27 +2619,8 @@
             scales[c] = c_scales[c];
     }
 
-<<<<<<< HEAD
-#if DNNL_WITH_SYCL
-    /// Constructs a memory.
-    ///
-    /// @param md Memory descriptor.
-    /// @param engine Engine.
-    /// @param ahandle handle.
-    memory(const desc &md, const engine &engine, void *ahandle)
-#ifdef DNNL_USE_DPCPP_USM
-        : memory(with_sycl_tag {}, md, engine, ahandle, true) {
-    }
-#else
-        : memory(with_sycl_tag {}, md, engine, ahandle, false) {
-    }
-#endif
-#else
-    /// Constructs a memory object.
-=======
     /// Sets scaling factors for primitive operations for a given memory
     /// argument.
->>>>>>> d5f6d0bb
     ///
     /// @sa dnnl_primitive_attr_set_scales
     /// @sa dnnl::primitive_attr::set_output_scales
@@ -2938,21 +2641,6 @@
                         (dnnl_dim_t)scales.size(), mask, scales.data()),
                 "could not set scales");
     }
-#endif
-
-#if DNNL_WITH_SYCL && defined(DNNL_USE_SYCL_BUFFERS)
-    /// Constructs a memory from a SYCL buffer.
-    ///
-    /// @param md Memory descriptor.
-    /// @param engine Engine.
-    /// @param buf SYCL buffer.
-    template <typename T, int ndims = 1>
-    memory(const desc &md, const engine &engine,
-            cl::sycl::buffer<T, ndims> &buf)
-        : memory(md, engine, DNNL_MEMORY_NONE) {
-        set_sycl_buffer(buf);
-    }
-#endif
 
     /// Returns zero points correspondence mask and values.
     ///
@@ -3078,61 +2766,6 @@
     /// used to quantize floating-point data to signed integer and must be
     /// passed to RNN primitives using attributes.
     ///
-<<<<<<< HEAD
-    /// @param mem_object OpenCL cl_mem object to use as the underlying
-    ///     storage. It must have at least get_desc().get_size() bytes
-    ///     allocated.
-    void set_ocl_mem_object(cl_mem mem_object) {
-        error::wrap_c_api(dnnl_memory_set_ocl_mem_object(get(), mem_object),
-                "could not set OpenCL buffer object from a memory object");
-    }
-#endif
-
-#if DNNL_WITH_SYCL && defined(DNNL_USE_SYCL_BUFFERS)
-    /// Returns the underlying SYCL buffer object.
-    ///
-    /// @tparam T Type of the requested buffer.
-    /// @tparam ndims Number of dimensions of the requested buffer.
-    template <typename T, int ndims = 1>
-    cl::sycl::buffer<T, ndims> get_sycl_buffer(size_t *offset = nullptr) const {
-        static_assert(ndims == 1, "only 1D buffers supported");
-
-        void *handle_ptr;
-        error::wrap_c_api(dnnl_memory_get_data_handle(get(), &handle_ptr),
-                "could not get SYCL buffer object");
-
-        // XXX: workaround for ComputeCpp
-        // ComputeCpp fails to construct zero-range buffer
-        if (!handle_ptr)
-            return cl::sycl::buffer<T, ndims>(cl::sycl::range<1>(1));
-
-        auto &buf_u8 = *static_cast<cl::sycl::buffer<uint8_t, 1> *>(handle_ptr);
-        if (offset) *offset = 0;
-        auto range = cl::sycl::range<1>(buf_u8.get_size() / sizeof(T));
-        return buf_u8.reinterpret<T, 1>(range);
-    }
-
-    /// Sets the underlying buffer to the given SYCL buffer.
-    ///
-    /// @tparam T Type of the buffer.
-    /// @tparam ndims Number of dimensions of the buffer.
-    /// @param buf SYCL buffer.
-    template <typename T, int ndims>
-    void set_sycl_buffer(cl::sycl::buffer<T, ndims> &buf) {
-        auto range = cl::sycl::range<1>(buf.get_size());
-        auto buf_u8 = buf.template reinterpret<uint8_t, 1>(range);
-        error::wrap_c_api(dnnl_memory_set_data_handle(
-                                  get(), static_cast<void *>(&buf_u8)),
-                "could not set SYCL buffer object");
-    }
-#endif
-
-    static dnnl_data_type_t convert_to_c(data_type data_type) {
-        return static_cast<dnnl_data_type_t>(data_type);
-    }
-    static dnnl_format_tag_t convert_to_c(format_tag format) {
-        return static_cast<dnnl_format_tag_t>(format);
-=======
     /// @note
     ///     The dimension order is always native and does not depend on the
     ///     actual layout used. For example, five-dimensional weights always
@@ -3158,16 +2791,7 @@
                                   (int)scales.size(), mask, scales.data()),
                 "could not get primitive RNN weights quantization parameters "
                 "attributes");
->>>>>>> d5f6d0bb
-    }
-
-private:
-#if DNNL_WITH_SYCL
-    struct with_sycl_tag {};
-
-    DNNL_API memory(with_sycl_tag, const desc &md, const engine &engine,
-            void *ahandle, bool is_usm);
-#endif
+    }
 };
 
 /// @} dnnl_api_attributes
